name: purescript
version: 0.7.3.0
cabal-version: >=1.8
build-type: Simple
license: MIT
license-file: LICENSE
copyright: (c) 2013-15 Phil Freeman, (c) 2014-15 Gary Burgess
maintainer: Phil Freeman <paf31@cantab.net>
stability: experimental
synopsis: PureScript Programming Language Compiler
description: A small strongly, statically typed programming language with expressive types, inspired by Haskell and compiling to Javascript.
category: Language
Homepage: http://www.purescript.org/
author: Phil Freeman <paf31@cantab.net>,
        Gary Burgess <gary.burgess@gmail.com>,
        Hardy Jones <jones3.hardy@gmail.com>,
        Harry Garrood <harry@garrood.me>

tested-with: GHC==7.8

extra-source-files: examples/passing/*.purs
                  , examples/failing/*.purs
                  , tests/support/setup.js
                  , tests/support/package.json
                  , tests/support/bower.json
                  , psci/tests/data/Sample.purs
                  , pcc/include/*.hh

source-repository head
    type: git
    location: https://github.com/purescript/purescript.git

library
    build-depends: base >=4.6 && <5,
                   containers -any,
                   unordered-containers -any,
                   dlist -any,
                   directory >= 1.2,
                   filepath -any,
                   mtl >= 2.1.0 && < 2.3.0,
                   parsec -any,
                   transformers >= 0.3.0 && < 0.5,
                   transformers-compat >= 0.3.0,
                   utf8-string >= 1 && < 2,
                   pattern-arrows >= 0.0.2 && < 0.1,
                   time -any,
                   boxes >= 0.1.4 && < 0.2.0,
                   aeson >= 0.8 && < 0.10,
                   vector -any,
                   bower-json >= 0.7,
                   aeson-better-errors >= 0.8,
                   bytestring -any,
                   text -any,
                   split -any,
                   language-javascript == 0.5.*,
                   syb -any,
                   Glob >= 0.7 && < 0.8,
                   process >= 1.2.0 && < 1.3,
                   safe >= 0.3.9 && < 0.4,
                   semigroups >= 0.16.2 && < 0.17

    exposed-modules: Language.PureScript
                     Language.PureScript.AST
                     Language.PureScript.AST.Binders
                     Language.PureScript.AST.Declarations
                     Language.PureScript.AST.Operators
                     Language.PureScript.AST.SourcePos
                     Language.PureScript.AST.Traversals
                     Language.PureScript.AST.Exported
                     Language.PureScript.Bundle
                     Language.PureScript.CodeGen
                     Language.PureScript.CodeGen.Externs

                     Language.PureScript.CodeGen.JS
                     Language.PureScript.CodeGen.JS.AST
                     Language.PureScript.CodeGen.JS.Common
                     Language.PureScript.CodeGen.JS.Optimizer
                     Language.PureScript.CodeGen.JS.Optimizer.Blocks
                     Language.PureScript.CodeGen.JS.Optimizer.Common
                     Language.PureScript.CodeGen.JS.Optimizer.Inliner
                     Language.PureScript.CodeGen.JS.Optimizer.MagicDo
                     Language.PureScript.CodeGen.JS.Optimizer.TCO
                     Language.PureScript.CodeGen.JS.Optimizer.Unused

                     Language.PureScript.CodeGen.Cpp
                     Language.PureScript.CodeGen.Cpp.AST
                     Language.PureScript.CodeGen.Cpp.Common
                     Language.PureScript.CodeGen.Cpp.Data
                     Language.PureScript.CodeGen.Cpp.File
                     Language.PureScript.CodeGen.Cpp.Optimizer
                     Language.PureScript.CodeGen.Cpp.Optimizer.Common
                     Language.PureScript.CodeGen.Cpp.Optimizer.Inliner
                     Language.PureScript.CodeGen.Cpp.Optimizer.TCO
                     Language.PureScript.CodeGen.Cpp.Optimizer.Unused
                     Language.PureScript.CodeGen.Cpp.RankN
                     Language.PureScript.CodeGen.Cpp.Synonyms
                     Language.PureScript.CodeGen.Cpp.Templates
                     Language.PureScript.CodeGen.Cpp.Types
                     Language.PureScript.Pretty.Cpp

                     Language.PureScript.Constants
                     Language.PureScript.CoreFn
                     Language.PureScript.CoreFn.Ann
                     Language.PureScript.CoreFn.Binders
                     Language.PureScript.CoreFn.Desugar
                     Language.PureScript.CoreFn.Expr
                     Language.PureScript.CoreFn.Literals
                     Language.PureScript.CoreFn.Meta
                     Language.PureScript.CoreFn.Module
                     Language.PureScript.CoreFn.Traversals
                     Language.PureScript.Comments
                     Language.PureScript.Environment
                     Language.PureScript.Errors
                     Language.PureScript.Kinds
                     Language.PureScript.Linter
                     Language.PureScript.Linter.Exhaustive
                     Language.PureScript.Make
                     Language.PureScript.ModuleDependencies
                     Language.PureScript.Names
                     Language.PureScript.Options
                     Language.PureScript.Parser
                     Language.PureScript.Parser.Lexer
                     Language.PureScript.Parser.Common
                     Language.PureScript.Parser.Declarations
                     Language.PureScript.Parser.JS
                     Language.PureScript.Parser.Kinds
                     Language.PureScript.Parser.State
                     Language.PureScript.Parser.Types
                     Language.PureScript.Pretty
                     Language.PureScript.Pretty.Common
                     Language.PureScript.Pretty.JS
                     Language.PureScript.Pretty.Kinds
                     Language.PureScript.Pretty.Types
                     Language.PureScript.Pretty.Values
                     Language.PureScript.Renamer
                     Language.PureScript.Sugar
                     Language.PureScript.Sugar.BindingGroups
                     Language.PureScript.Sugar.CaseDeclarations
                     Language.PureScript.Sugar.DoNotation
                     Language.PureScript.Sugar.Names
                     Language.PureScript.Sugar.ObjectWildcards
                     Language.PureScript.Sugar.Operators
                     Language.PureScript.Sugar.TypeClasses
                     Language.PureScript.Sugar.TypeClasses.Deriving 
                     Language.PureScript.Sugar.TypeDeclarations
                     Language.PureScript.Traversals
                     Language.PureScript.TypeChecker
                     Language.PureScript.TypeChecker.Entailment
                     Language.PureScript.TypeChecker.Kinds
                     Language.PureScript.TypeChecker.Monad
                     Language.PureScript.TypeChecker.Rows
                     Language.PureScript.TypeChecker.Skolems
                     Language.PureScript.TypeChecker.Subsumption
                     Language.PureScript.TypeChecker.Synonyms
                     Language.PureScript.TypeChecker.Types
                     Language.PureScript.TypeChecker.Unify
                     Language.PureScript.TypeClassDictionaries
                     Language.PureScript.Types

                     Language.PureScript.Docs
                     Language.PureScript.Docs.Convert
                     Language.PureScript.Docs.Render
                     Language.PureScript.Docs.Types
                     Language.PureScript.Docs.RenderedCode
                     Language.PureScript.Docs.RenderedCode.Types
                     Language.PureScript.Docs.RenderedCode.Render
                     Language.PureScript.Docs.AsMarkdown
                     Language.PureScript.Docs.ParseAndDesugar
                     Language.PureScript.Docs.Utils.MonoidExtras

                     Language.PureScript.Publish
                     Language.PureScript.Publish.Utils
                     Language.PureScript.Publish.ErrorsWarnings
                     Language.PureScript.Publish.BoxesHelpers

                     Control.Monad.Unify
                     Control.Monad.Supply
                     Control.Monad.Supply.Class

    exposed: True
    buildable: True
    hs-source-dirs: src
    other-modules: Paths_purescript
    ghc-options: -Wall -Werror -O2

executable psc
    build-depends: base >=4 && <5, containers -any, directory -any, filepath -any,
                   mtl -any, optparse-applicative >= 0.10.0, parsec -any, purescript -any,
                   time -any, transformers -any, transformers-compat -any, Glob >= 0.7 && < 0.8
    main-is: Main.hs
    buildable: True
    hs-source-dirs: psc
    ghc-options: -Wall -Werror -O2 -fno-warn-unused-do-bind

executable psci
    build-depends: base >=4 && <5, containers -any, directory -any, filepath -any,
                   mtl -any, optparse-applicative >= 0.10.0, parsec -any,
                   haskeline >= 0.7.0.0, purescript -any, transformers -any,
                   transformers-compat -any, process -any, time -any, Glob -any

    main-is: Main.hs
    buildable: True
    hs-source-dirs: psci psci/main
    other-modules: Types
                   Parser
                   Directive
                   Completion
                   PSCi
                   IO
    ghc-options: -Wall -Werror -O2

executable psc-docs
    build-depends: base >=4 && <5, purescript -any,
                   optparse-applicative >= 0.10.0, process -any, mtl -any,
                   split -any, ansi-wl-pprint -any, directory -any,
                   filepath -any, Glob -any
    main-is: Main.hs
    buildable: True
    hs-source-dirs: psc-docs
    other-modules: Ctags
                   Etags
                   Tags
    ghc-options: -Wall -Werror -O2

executable psc-publish
    build-depends: base >=4 && <5, purescript -any, bytestring -any, aeson -any, optparse-applicative -any
    main-is: Main.hs
    buildable: True
    hs-source-dirs: psc-publish
    ghc-options: -Wall -Werror -O2

executable psc-hierarchy
    build-depends: base >=4 && <5, purescript -any, optparse-applicative >= 0.10.0,
                   process -any, mtl -any, parsec -any, filepath -any, directory -any,
                   Glob -any
    main-is: Main.hs
    buildable: True
    hs-source-dirs: hierarchy
    other-modules:
    ghc-options: -Wall -Werror -O2

executable psc-bundle
  main-is:             Main.hs
  other-modules:
  other-extensions:
  build-depends:       base >=4 && <5,
                       purescript -any,
                       filepath -any,
                       directory -any,
                       mtl -any,
                       transformers -any,
                       transformers-compat -any,
                       optparse-applicative >= 0.10.0,
                       Glob -any
  ghc-options:         -Wall -Werror -O2
  hs-source-dirs:      psc-bundle

executable pcc
    build-depends: base >=4 && <5, containers -any, directory -any, filepath -any,
                   file-embed >= 0.0.7 && < 0.0.8,
                   utf8-string >= 1 && < 2,
                   mtl -any, optparse-applicative >= 0.10.0, parsec -any, purescript -any,
                   time -any, transformers -any, transformers-compat -any
    main-is: Main.hs
    buildable: True
    hs-source-dirs: pcc
    other-modules:
    ghc-options: -Wall -O2 -fno-warn-unused-do-bind

test-suite tests
    build-depends: base >=4 && <5, containers -any, directory -any,
                   filepath -any, mtl -any, parsec -any, purescript -any,
                   transformers -any, process -any, transformers-compat -any, time -any,
                   Glob -any
    type: exitcode-stdio-1.0
    main-is: Main.hs
    other-modules: TestsSetup
    buildable: True
    hs-source-dirs: tests tests/common

test-suite psci-tests
    build-depends: base >=4 && <5, containers -any, directory -any, filepath -any,
                   mtl -any, optparse-applicative >= 0.10.0, parsec -any,
                   haskeline >= 0.7.0.0, purescript -any, transformers -any,
                   transformers-compat -any, process -any, HUnit -any, time -any,
                   Glob -any
    type: exitcode-stdio-1.0
    main-is: Main.hs
    other-modules: TestsSetup
    buildable: True
<<<<<<< HEAD
    hs-source-dirs: psci psci/tests
    ghc-options: -Wall

test-suite pcc-tests
    build-depends: base >=4 && <5, directory -any, filepath -any, process -any
    type: exitcode-stdio-1.0
    main-is: TestMain.hs
    buildable: True
    hs-source-dirs: pcc
=======
    hs-source-dirs: psci psci/tests tests/common
    ghc-options: -Wall
>>>>>>> 59ba87fc
<|MERGE_RESOLUTION|>--- conflicted
+++ resolved
@@ -288,8 +288,7 @@
     main-is: Main.hs
     other-modules: TestsSetup
     buildable: True
-<<<<<<< HEAD
-    hs-source-dirs: psci psci/tests
+    hs-source-dirs: psci psci/tests tests/common
     ghc-options: -Wall
 
 test-suite pcc-tests
@@ -297,8 +296,4 @@
     type: exitcode-stdio-1.0
     main-is: TestMain.hs
     buildable: True
-    hs-source-dirs: pcc
-=======
-    hs-source-dirs: psci psci/tests tests/common
-    ghc-options: -Wall
->>>>>>> 59ba87fc
+    hs-source-dirs: pcc