--- conflicted
+++ resolved
@@ -20,16 +20,11 @@
 
 extra-source-files: examples/passing/*.purs
                   , examples/failing/*.purs
-<<<<<<< HEAD
-                  , tests/support/flattened/*.purs
-                  , tests/support/flattened/*.js
-                  , pcc/include/*.hh
-=======
                   , tests/support/setup.js
                   , tests/support/package.json
                   , tests/support/bower.json
                   , psci/tests/data/Sample.purs
->>>>>>> f0ed783c
+                  , pcc/include/*.hh
 
 source-repository head
     type: git
