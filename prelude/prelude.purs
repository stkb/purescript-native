module Prelude
  ( otherwise
  , flip
  , const
  , asTypeOf
  , Semigroupoid, (<<<), (>>>)
  , Category, id
  , ($), (#)
  , (:), cons
  , Show, show
  , Functor, (<$>), (<#>), void
  , Apply, (<*>)
  , Applicative, pure, liftA1
  , Bind, (>>=)
  , Monad, return, liftM1, ap
  , Semiring, (+), zero, (*), one
  , ModuloSemiring, (/), mod
  , Ring, (-)
  , (%)
  , negate
  , DivisionRing
  , Num
<<<<<<< HEAD
  , Eq, (==), (/=) -- , refEq, refIneq
=======
  , Eq, (==), (/=)
>>>>>>> 38a614a1
  , Ord, Ordering(..), compare, (<), (>), (<=), (>=)
  , Bits, (.&.), (.|.), (.^.), shl, shr, zshr, complement
  , BoolLike, (&&), (||)
  , not
  , Semigroup, (<>), (++)
  , Float(..), Double(..)
  , toString
  , Unit(..), unit
  ) where

  -- | An alias for `true`, which can be useful in guard clauses:
  -- |
  -- | ```purescript
  -- | max x y | x >= y = x
  -- |         | otherwise = y
  -- | ```
  -- |
  otherwise :: Boolean
  otherwise = true

  -- | Flips the order of the arguments to a function of two arguments.
  -- |
  -- | ```purescript
  -- | flip const 1 2 = const 2 1 = 2
  -- | ```
  -- |
  flip :: forall a b c. (a -> b -> c) -> b -> a -> c
  flip f b a = f a b

  -- | Returns its first argument and ignores its second.
  -- |
  -- | ```purescript
  -- | const 1 "hello" = 1
  -- | ```
  -- |
  const :: forall a b. a -> b -> a
  const a _ = a

  -- | This function returns its first argument, and can be used to assert type equalities.
  -- | This can be useful when types are otherwise ambiguous.
  -- |
  -- | ```purescript
  -- | main = print $ [] `asTypeOf` [0]
  -- | ```
  -- |
  -- | If instead, we had written `main = print []`, the type of the argument `[]` would have
  -- | been ambiguous, resulting in a compile-time error.
  asTypeOf :: forall a. a -> a -> a
  asTypeOf x _ = x

  infixr 9 >>>
  infixr 9 <<<

  -- | A `Semigroupoid` is similar to a [`Category`](#category) but does not require an identity
  -- | element `id`, just composable morphisms.
  -- |
  -- | `Semigroupoid`s should obey the following rule:
  -- |
  -- | - Associativity: `p <<< (q <<< r) = (p <<< q) <<< r`
  -- |
  -- | One example of a `Semigroupoid` is the function type constructor `(->)`, with `(<<<)` defined
  -- | as function composition.
  class Semigroupoid a where
    (<<<) :: forall b c d. a c d -> a b c -> a b d

  instance semigroupoidArr :: Semigroupoid (->) where
    (<<<) f g x = f (g x)

  -- | Forwards composition, or `(<<<)` with its arguments reversed.
  (>>>) :: forall a b c d. (Semigroupoid a) => a b c -> a c d -> a b d
  (>>>) f g = g <<< f

  -- | `Category`s consist of objects and composable morphisms between them, and as such are
  -- | [`Semigroupoids`](#semigroupoid), but unlike `semigroupoids` must have an identity element.
  -- |
  -- | `Category`s should obey the following rules.
  -- |
  -- | - Left Identity: `id <<< p = p`
  -- | - Right Identity: `p <<< id = p`
  -- |
  class (Semigroupoid a) <= Category a where
    id :: forall t. a t t

  instance categoryArr :: Category (->) where
    id x = x

  infixr 0 $
  infixl 0 #

  -- | Applies a function to its argument
  -- |
  -- | ```purescript
  -- | length $ groupBy productCategory $ filter isInStock products
  -- | ```
  -- |
  -- | is equivalent to
  -- |
  -- | ```purescript
  -- | length (groupBy productCategory (filter isInStock (products)))
  -- | ```
  -- |
  -- | `($)` is different from [`(#)`](#-2) because it is right-infix instead of left, so
  -- | `a $ b $ c $ d x` = `a $ (b $ (c $ (d $ x)))` = `a (b (c (d x)))`
  -- |
  ($) :: forall a b. (a -> b) -> a -> b
  ($) f x = f x

  -- | Applies a function to its argument
  -- |
  -- | ```purescript
  -- | products # groupBy productCategory # filter isInStock # length
  -- | ```
  -- |
  -- | is equivalent to
  -- |
  -- | ```purescript
  -- | length (groupBy productCategory (filter isInStock (products)))
  -- | ```
  -- |
  -- | `(#)` is different from [`($)`](#-1) because it is left-infix instead of right, so
  -- | `x # a # b # c # d` = `(((x # a) # b) # c) # d` = `d (c (b (a x)))`
  -- |
  (#) :: forall a b. a -> (a -> b) -> b
  (#) x f = f x

  infixr 6 :

  -- | An infix alias for `cons`.
  -- |
  -- | Note, the running time of this function is `O(n)`.
  (:) :: forall a. a -> [a] -> [a]
  (:) = cons

  -- | Attaches an element to the front of an array, creating a new array.
  -- |
  -- | ```purescript
  -- | cons 1 [2, 3, 4] = [1, 2, 3, 4]
  -- | ```
  -- |
  -- | Note, the running time of this function is `O(n)`.
  foreign import cons
    """
    template <typename T>
    inline auto cons(T e) -> fn<list<T>, list<T>> {
      return [=](list<T> l) {
        return list<T>(e,l);
      };
    }
    """ :: forall a. a -> [a] -> [a]

  -- | The `Show` type class represents those types which can be converted into a human-readable `String` representation.
  -- |
  -- | While not required, it is recommended that for any expression `x`, the string `show x` be executable PureScript code
  -- | which evaluates to the same value as the expression `x`.
  class Show a where
    show :: a -> String

  foreign import showStringImpl
    """
    inline auto showStringImpl(string s) -> string {
      return '"' + s + '"';
    }
    """ :: String -> String

  instance showUnit :: Show Unit where
    show (Unit {}) = "Unit {}"

  instance showString :: Show String where
    show = showStringImpl

  instance showBoolean :: Show Boolean where
    show true = "true"
    show false = "false"

  foreign import showNumImpl
    """
    template <typename T>
    inline auto showNumImpl(T n) -> string {
      return std::to_string(n);
    }
    """ :: forall a. (Num a) => a -> String

  instance showNumber :: Show Number where
    show = showNumImpl

  foreign import showArrayImpl
    """
    template <typename T>
    inline auto showArrayImpl(fn<T,string> f) -> fn<list<T>,string> {
      return [=](list<T> xs) -> string {
        string s("[");
        auto count = xs.size();
        for (auto it = xs.begin(); it != xs.end(); ++it) {
          s.append(f(*it));
          if (--count > 0) {
            s.push_back(',');
          }
        }
        s.push_back(']');
        return s;
      };
    }
    """ :: forall a. (a -> String) -> [a] -> String

  instance showArray :: (Show a) => Show [a] where
    show = showArrayImpl show

  infixl 4 <$>
  infixl 1 <#>

  -- | A `Functor` is a type constructor which supports a mapping operation `(<$>)`.
  -- |
  -- | `(<$>)` can be used to turn functions `a -> b` into functions `f a -> f b` whose argument and return
  -- | types use the type constructor `f` to represent some computational context.
  -- |
  -- | `Functor` instances should satisfy the following laws:
  -- |
  -- | - Identity: `(<$>) id = id`
  -- | - Composition: `(<$>) (f <<< g) = (f <$>) <<< (g <$>)`
  -- |
  class Functor f where
    (<$>) :: forall a b. (a -> b) -> f a -> f b

  -- | `(<#>)` is `(<$>)` with its arguments reversed. For example:
  -- |
  -- | ```purescript
  -- | [1, 2, 3] <#> \n -> n * n
  -- | ```
  (<#>) :: forall f a b. (Functor f) => f a -> (a -> b) -> f b
  (<#>) fa f = f <$> fa

  -- | The `void` function is used to ignore the type wrapped by a [`Functor`](#functor), replacing it with `Unit` and
  -- | keeping only the type information provided by the type constructor itself.
  -- |
  -- | `void` is often useful when using `do` notation to change the return type of a monadic computation:
  -- |
  -- | ```purescript
  -- | main = forE 1 10 \n -> void do
  -- |   print n
  -- |   print (n * n)
  -- | ```
  void :: forall f a. (Functor f) => f a -> f Unit
  void fa = const unit <$> fa

  infixl 4 <*>

  -- | The `Apply` class provides the `(<*>)` which is used to apply a function to an argument under a type constructor.
  -- |
  -- | `Apply` can be used to lift functions of two or more arguments to work on values wrapped with the type constructor `f`.
  -- | It might also be understood in terms of the `lift2` function:
  -- |
  -- | ```purescript
  -- | lift2 :: forall f a b c. (Apply f) => (a -> b -> c) -> f a -> f b -> f c
  -- | lift2 f a b = f <$> a <*> b
  -- | ```
  -- |
  -- | `(<*>)` is recovered from `lift2` as `lift2 ($)`. That is, `(<*>)` lifts the function application operator `($)` to arguments
  -- | wrapped with the type constructor `f`.
  -- |
  -- | `Apply` instances should satisfy the following law:
  -- |
  -- | - Associative Composition: `(<<<) <$> f <*> g <*> h = f <*> (g <*> h)`
  -- |
  -- | Formally, `Apply` represents a strong lax semi-monoidal endofunctor.
  class (Functor f) <= Apply f where
    (<*>) :: forall a b. f (a -> b) -> f a -> f b

  -- | The `Applicative` type class extends the [`Apply`](#apply) type class with a `pure` function, which can be used to
  -- | create values of type `f a` from values of type `a`.
  -- |
  -- | Where [`Apply`](#apply) provides the ability to lift functions of two or more arguments to functions whose arguments are wrapped using `f`,
  -- | and [`Functor`](#functor) provides the ability to lift functions of one argument, `pure` can be seen as the function which lifts functions of
  -- | _zero_ arguments. That is, `Applicative` functors support a lifting operation for any number of function arguments.
  -- |
  -- | `Applicative` instances should satisfy the following laws:
  -- |
  -- | - Identity: `(pure id) <*> v = v`
  -- | - Composition: `(pure <<<) <*> f <*> g <*> h = f <*> (g <*> h)`
  -- | - Homomorphism: `(pure f) <*> (pure x) = pure (f x)`
  -- | - Interchange: `u <*> (pure y) = (pure ($ y)) <*> u`
  -- |
  class (Apply f) <= Applicative f where
    pure :: forall a. a -> f a

  -- | `liftA1` provides a default implementation of `(<$>)` for any [`Applicative`](#applicative) functor,
  -- | without using `(<$>)` as provided by the [`Functor`](#functor)-[`Applicative`](#applicative) superclass relationship.
  -- |
  -- | `liftA1` can therefore be used to write [`Functor`](#functor) instances as follows:
  -- |
  -- | ```purescript
  -- | instance functorF :: Functor F where
  -- |   (<$>) = liftA1
  -- | ```
  liftA1 :: forall f a b. (Applicative f) => (a -> b) -> f a -> f b
  liftA1 f a = pure f <*> a

  infixl 1 >>=

  -- | The `Bind` type class extends the [`Apply`](#apply) type class with a "bind" operation `(>>=)` which composes computations
  -- | in sequence, using the return value of one computation to determine the next computation.
  -- |
  -- | The `>>=` operator can also be expressed using `do` notation, as follows:
  -- |
  -- | ```purescript
  -- | x >>= f = do y <- x
  -- |              f y
  -- | ```
  -- |
  -- | where the function argument of `f` is given the name `y`.
  -- |
  -- | `Bind` instances should satisfy the following law:
  -- |
  -- | - Associativity: `(x >>= f) >>= g = x >>= (\k => f k >>= g)`
  -- |
  -- | Or, expressed using `do` notation:
  -- |
  -- | - Associativity: `do { z <- do { y <- x ; f y } ; g z } = do { k <- x ; do { y <- f k ; g y } }`
  -- |
  -- | Associativity tells us that we can regroup operations which use do-notation, so that we can unambiguously write, for example:
  -- |
  -- | ```purescript
  -- | do x <- m1
  -- |    y <- m2 x
  -- |    m3 x y
  -- | ```
  class (Apply m) <= Bind m where
    (>>=) :: forall a b. m a -> (a -> m b) -> m b

  -- | The `Monad` type class combines the operations of the `Bind` and `Applicative` type classes. Therefore, `Monad` instances
  -- | represent type constructors which support sequential composition, and also lifting of functions of arbitrary arity.
  -- |
  -- | `Monad` instances should satisfy the following laws:
  -- |
  -- | - Left Identity: `pure x >>= f = f x`
  -- | - Right Identity: `x >>= pure = x`
  -- |
  -- | Or, expressed using `do` notation:
  -- |
  -- | - Left Identity: `do { y <- pure x ; f y } = f x`
  -- | - Right Identity: `do { y <- x ; pure y } = x`
  -- |
  class (Applicative m, Bind m) <= Monad m

  -- | `return` is an alias for `pure`.
  return :: forall m a. (Monad m) => a -> m a
  return = pure

  -- | `liftM1` provides a default implementation of `(<$>)` for any [`Monad`](#monad),
  -- | without using `(<$>)` as provided by the [`Functor`](#functor)-[`Monad`](#monad) superclass relationship.
  -- |
  -- | `liftM1` can therefore be used to write [`Functor`](#functor) instances as follows:
  -- |
  -- | ```purescript
  -- | instance functorF :: Functor F where
  -- |   (<$>) = liftM1
  -- | ```
  liftM1 :: forall m a b. (Monad m) => (a -> b) -> m a -> m b
  liftM1 f a = do
    a' <- a
    return (f a')

  -- | `ap` provides a default implementation of `(<*>)` for any [`Monad`](#monad),
  -- | without using `(<*>)` as provided by the [`Apply`](#apply)-[`Monad`](#monad) superclass relationship.
  -- |
  -- | `ap` can therefore be used to write [`Apply`](#apply) instances as follows:
  -- |
  -- | ```purescript
  -- | instance applyF :: Apply F where
  -- |   (<*>) = ap
  -- | ```
  ap :: forall m a b. (Monad m) => m (a -> b) -> m a -> m b
  ap f a = do
    f' <- f
    a' <- a
    return (f' a')

  instance functorArr :: Functor ((->) r) where
    (<$>) = (<<<)

  instance applyArr :: Apply ((->) r) where
    (<*>) f g x = f x (g x)

  instance applicativeArr :: Applicative ((->) r) where
    pure = const

  instance bindArr :: Bind ((->) r) where
    (>>=) m f x = f (m x) x

  instance monadArr :: Monad ((->) r)

  infixl 7 *
  infixl 7 /
  infixl 7 %

  infixl 6 -
  infixl 6 +

  -- | Addition and multiplication, satisfying the following laws:
  -- |
  -- | - `a` is a commutative monoid under addition
  -- | - `a` is a monoid under multiplication
  -- | - multiplication distributes over addition
  -- | - multiplication by `zero` annihilates `a`
  -- |
  class Semiring a where
    (+)  :: a -> a -> a
    zero :: a
    (*)  :: a -> a -> a
    one  :: a

  -- | Addition, multiplication, modulo operation and division, satisfying:
  -- |
  -- | - ```a / b * b + (a `mod` b) = a```
  -- |
  class (Semiring a) <= ModuloSemiring a where
    (/) :: a -> a -> a
    mod :: a -> a -> a

  -- | Addition, multiplication, and subtraction.
  -- |
  -- | Has the same laws as `Semiring` but additionally satisfying:
  -- |
  -- | - `a` is an abelian group under addition
  -- |
  class (Semiring a) <= Ring a where
    (-) :: a -> a -> a

  negate :: forall a. (Ring a) => a -> a
  negate a = zero - a

  -- | Ring where every nonzero element has a multiplicative inverse so that:
  -- |
  -- | - ```a `mod` b = zero```
  -- |
  class (Ring a, ModuloSemiring a) <= DivisionRing a

  -- | A commutative field
  class (DivisionRing a) <= Num a

  foreign import binary_add_operator
    """
    template <typename T>
    inline auto binary_add_operator(T n1) -> fn<T,T> {
      return [=](T n2) {
        return n1 + n2;
      };
    }
    """ :: forall a. a -> a -> a

  foreign import binary_sub_operator
    """
    template <typename T>
    inline auto binary_sub_operator(T n1) -> fn<T,T> {
      return [=](T n2) {
        return n1 - n2;
      };
    }
    """ :: forall a. a -> a -> a

  foreign import binary_mul_operator
    """
    template <typename T>
    inline auto binary_mul_operator(T n1) -> fn<T,T> {
      return [=](T n2) {
        return n1 * n2;
      };
    }
    """ :: forall a. a -> a -> a

  foreign import binary_div_operator
    """
    template <typename T>
    inline auto binary_div_operator(T n1) -> fn<T,T> {
      return [=](T n2) {
        return n1 / n2;
      };
    }
    """ :: forall a. a -> a -> a

  foreign import binary_mod_operator
    """
    template <typename T>
    inline auto binary_mod_operator(T n1) -> fn<T,T> {
      return [=](T n2) {
        return n1 % n2;
      };
    }
    """ :: forall a. a -> a -> a

  foreign import unary_neg_operator
    """
    template <typename T>
    inline auto unary_neg_operator(T n) -> T {
      return -n;
    }
    """ :: forall a. a -> a
  (%) = binary_mod_operator

  instance semiringNumber :: Semiring Number where
    (+) = binary_add_operator
    zero = 0
    (*) = binary_mul_operator
    one = 1

  instance ringNumber :: Ring Number where
    (-) = binary_sub_operator

  instance moduloSemiringNumber :: ModuloSemiring Number where
    (/) = binary_div_operator
    mod _ _ = 0

  instance divisionRingNumber :: DivisionRing Number

  instance numNumber :: Num Number

  -- | The `Unit` type has a single inhabitant, called `unit`. It represents values with no computational content.
  -- |
  -- | `Unit` is often used, wrapped in a monadic type constructor, as the return type of a computation where only
  -- | the _effects_ are important.
  newtype Unit = Unit {}

  -- | `unit` is the sole inhabitant of the `Unit` type.
  unit :: Unit
  unit = Unit {}

  infix 4 ==
  infix 4 /=

  -- | The `Eq` type class represents types which support decidable equality.
  -- |
  -- | `Eq` instances should satisfy the following laws:
  -- |
  -- | - Reflexivity: `x == x = true`
  -- | - Symmetry: `x == y = y == x`
  -- | - Transitivity: if `x == y` and `y == z` then `x == z`
  -- | - Negation: `x /= y = not (x == y)`
  -- |
  -- | `(/=)` may be implemented in terms of `(==)`, but it might give a performance improvement to implement it separately.
  class Eq a where
    (==) :: a -> a -> Boolean
    (/=) :: a -> a -> Boolean

  foreign import binary_eq_operator
    """
    template <typename T>
    inline auto binary_eq_operator(T r1) -> fn<T,bool> {
      return [=](T r2) {
        return r1 == r2;
      };
    }
    """ :: forall a. a -> a -> Boolean

  foreign import binary_neq_operator
    """
    template <typename T>
    inline auto binary_neq_operator(T r1) -> fn<T,bool> {
      return [=](T r2) {
        return r1 != r2;
      };
    }
    """ :: forall a. a -> a -> Boolean

  instance eqUnit :: Eq Unit where
    (==) (Unit {}) (Unit {}) = true
    (/=) (Unit {}) (Unit {}) = false

  instance eqString :: Eq String where
    (==) = binary_eq_operator
    (/=) = binary_neq_operator

  instance eqNumber :: Eq Number where
    (==) = binary_eq_operator
    (/=) = binary_neq_operator

  instance eqBoolean :: Eq Boolean where
    (==) = binary_eq_operator
    (/=) = binary_neq_operator

  instance eqArray :: (Eq a) => Eq [a] where
    (==) = binary_eq_operator
    (/=) = binary_neq_operator

  -- | The `Ordering` data type represents the three possible outcomes of comparing two values:
  -- |
  -- | `LT` - The first value is _less than_ the second.
  -- | `GT` - The first value is _greater than_ the second.
  -- | `EQ` - The first value is _equal to_ or _incomparable to_ the second.
  data Ordering = LT | GT | EQ

  instance eqOrdering :: Eq Ordering where
    (==) LT LT = true
    (==) GT GT = true
    (==) EQ EQ = true
    (==) _  _  = false
    (/=) x y = not (x == y)

  instance showOrdering :: Show Ordering where
    show LT = "LT"
    show GT = "GT"
    show EQ = "EQ"

  instance semigroupOrdering :: Semigroup Ordering where
    (<>) LT _ = LT
    (<>) GT _ = GT
    (<>) EQ y = y

  -- | The `Ord` type class represents types which support comparisons.
  -- |
  -- | `Ord` instances should satisfy the laws of _partially orderings_:
  -- |
  -- | - Reflexivity: `a <= a`
  -- | - Antisymmetry: if `a <= b` and `b <= a` then `a = b`
  -- | - Transitivity: if `a <= b` and `b <= c` then `a <= c`
  -- |
  class (Eq a) <= Ord a where
    compare :: a -> a -> Ordering

  infixl 4 <

  -- | Test whether one value is _strictly less than_ another.
  (<) :: forall a. (Ord a) => a -> a -> Boolean
  (<) a1 a2 = case a1 `compare` a2 of
    LT -> true
    _ -> false

  infixl 4 >

  -- | Test whether one value is _strictly greater than_ another.
  (>) :: forall a. (Ord a) => a -> a -> Boolean
  (>) a1 a2 = case a1 `compare` a2 of
    GT -> true
    _ -> false

  infixl 4 <=

  -- | Test whether one value is _non-strictly less than_ another.
  (<=) :: forall a. (Ord a) => a -> a -> Boolean
  (<=) a1 a2 = case a1 `compare` a2 of
    GT -> false
    _ -> true

  infixl 4 >=

  -- | Test whether one value is _non-strictly greater than_ another.
  (>=) :: forall a. (Ord a) => a -> a -> Boolean
  (>=) a1 a2 = case a1 `compare` a2 of
    LT -> false
    _ -> true

  foreign import unsafeCompareImpl
    """
    template <typename T>
    inline auto unsafeCompareImpl(data<Ordering> lt) -> fn<data<Ordering>,fn<data<Ordering>,fn<T,fn<T,data<Ordering>>>>> {
      return [=](data<Ordering> eq) -> fn<data<Ordering>,fn<T,fn<T,data<Ordering>>>> {
        return [=](data<Ordering> gt) -> fn<T,fn<T,data<Ordering>>> {
          return [=](T x) -> fn<T,data<Ordering>> {
            return [=](T y) -> data<Ordering> {
              return x < y ? lt : x > y ? gt : eq;
            };
          };
        };
      };
    }
    """ :: forall a. Ordering -> Ordering -> Ordering -> a -> a -> Ordering

  unsafeCompare :: forall a. a -> a -> Ordering
  unsafeCompare = unsafeCompareImpl LT EQ GT

  instance ordUnit :: Ord Unit where
    compare (Unit {}) (Unit {}) = EQ

  instance ordBoolean :: Ord Boolean where
    compare false false = EQ
    compare false true  = LT
    compare true  true  = EQ
    compare true  false = GT

  instance ordNumber :: Ord Number where
    compare = unsafeCompare

  instance ordString :: Ord String where
    compare = unsafeCompare

  instance ordArray :: (Ord a) => Ord [a] where
    compare [] [] = EQ
    compare [] _ = LT
    compare _ [] = GT
    compare (x:xs) (y:ys) = case compare x y of
      EQ -> compare xs ys
      other -> other

  infixl 10 .&.
  infixl 10 .|.
  infixl 10 .^.

  -- | The `Bits` type class identifies types which support bitwise operations.
  class Bits b where
    (.&.) :: b -> b -> b
    (.|.) :: b -> b -> b
    (.^.) :: b -> b -> b
    shl :: b -> Int -> b
    shr :: b -> Int -> b
    zshr :: b -> Int -> b
    complement :: b -> b

  foreign import binary_shl_operator
    """
    template <typename T>
    inline auto binary_shl_operator(T n1) -> fn<int,T> {
      return [=](int n2) {
        return n1 << n2;
      };
    }
    """ :: forall a. a -> Int -> a

  foreign import binary_shr_operator
    """
    template <typename T>
    inline auto binary_shr_operator(T n1) -> fn<int,T> {
      return [=](int n2) {
        return n1 >> n2;
      };
    }
    """ :: forall a. a -> Int -> a

  foreign import binary_bitand_operator
    """
    template <typename T>
    inline auto binary_bitand_operator(T n1) -> fn<T,T> {
      return [=](T n2) {
        return n1 & n2;
      };
    }
    """ :: forall a. a -> a -> a

  foreign import binary_bitor_operator
    """
    template <typename T>
    inline auto binary_bitor_operator(T n1) -> fn<T,T> {
      return [=](T n2) {
        return n1 | n2;
      };
    }
    """ :: forall a. a -> a -> a

  foreign import binary_bitxor_operator
    """
    template <typename T>
    inline auto binary_bitxor_operator(T n1) -> fn<T,T> {
      return [=](T n2) {
        return n1 ^ n2;
      };
    }
    """ :: forall a. a -> a -> a

  foreign import unary_comp_operator
    """
    template <typename T>
    inline auto unary_comp_operator(T n) -> T {
      return ~n;
    }
    """ :: forall a. a -> a

  -- instance bitsNumber :: Bits Number where
  --   (.&.) = binary_bitand_operator
  --   (.|.) = binary_bitor_operator
  --   (.^.) = binary_bitxor_operator
  --   shl = binary_shl_operator
  --   shr = binary_shr_operator
  --   zshr = binary_shr_operator
  --   complement = unary_comp_operator

  infixr 2 ||
  infixr 3 &&

  -- | The `BoolLike` type class identifies types which support Boolean operations.
  -- |
  -- | `BoolLike` instances are required to satisfy the laws of a _Boolean algebra_.
  -- |
  class BoolLike b where
    (&&) :: b -> b -> b
    (||) :: b -> b -> b
    not :: b -> b

  foreign import binary_and_operator
    """
    template <typename T>
    inline auto binary_and_operator(T r1) -> fn<T,bool> {
      return [=](T r2) {
        return r1 && r2;
      };
    }
    """ :: forall a. a -> a -> Boolean

  foreign import binary_or_operator
    """
    template <typename T>
    inline auto binary_or_operator(T r1) -> fn<T,bool> {
      return [=](T r2) {
        return r1 || r2;
      };
    }
    """ :: forall a. a -> a -> Boolean

  foreign import unary_not_operator
    """
    template <typename T>
    inline auto unary_not_operator(T n) -> bool {
      return !n;
    }
    """ :: forall a. a -> Boolean

  instance boolLikeBoolean :: BoolLike Boolean where
    (&&) = binary_and_operator
    (||) = binary_or_operator
    not = unary_not_operator

  infixr 5 <>

  -- | The `Semigroup` type class identifies an associative operation on a type.
  -- |
  -- | `Semigroup` instances are required to satisfy the following law:
  -- |
  -- | - Associativity: `(x <> y) <> z = x <> (y <> z)`
  -- |
  -- | For example, the `String` type is an instance of `Semigroup`, where `(<>)` is defined to be string concatenation.
  class Semigroup a where
    (<>) :: a -> a -> a

  instance semigroupUnit :: Semigroup Unit where
    (<>) (Unit {}) (Unit {}) = Unit {}

  instance semigroupString :: Semigroup String where
    (<>) = binary_add_operator

  instance semigroupArr :: (Semigroup s') => Semigroup (s -> s') where
    (<>) f g = \x -> f x <> g x

  infixr 5 ++

  -- | `(++)` is an alias for `(<>)`.
  (++) :: forall s. (Semigroup s) => s -> s -> s
  (++) = (<>)

  type Float = Number
  type Double = Number

  instance semiringInt :: Semiring Int where
    (+) = binary_add_operator
    zero = 0
    (*) = binary_mul_operator
    one = 1

  instance ringInt :: Ring Int where
    (-) = binary_sub_operator

  instance moduloSemiringInt :: ModuloSemiring Int where
    (/) = binary_div_operator
    mod _ _ = 0

  instance divisionRingInt :: DivisionRing Int

  instance numInt :: Num Int

  instance bitsInt :: Bits Int where
    (.&.) = binary_bitand_operator
    (.|.) = binary_bitor_operator
    (.^.) = binary_bitxor_operator
    shl = binary_shl_operator
    shr = binary_shr_operator
    zshr = binary_shr_operator
    complement = unary_comp_operator

  instance showInt :: Show Int where
    show = showNumImpl

  instance semiringInteger :: Semiring Integer where
    (+) = binary_add_operator
    zero = 0
    (*) = binary_mul_operator
    one = 1

  instance ringInteger :: Ring Integer where
    (-) = binary_sub_operator

  instance moduloSemiringInteger :: ModuloSemiring Integer where
    (/) = binary_div_operator
    mod _ _ = 0

  instance divisionRingInteger :: DivisionRing Integer

  instance numInteger :: Num Integer

  instance bitsInteger :: Bits Integer where
    (.&.) = binary_bitand_operator
    (.|.) = binary_bitor_operator
    (.^.) = binary_bitxor_operator
    shl = binary_shl_operator
    shr = binary_shr_operator
    zshr = binary_shr_operator
    complement = unary_comp_operator

  instance showInteger :: Show Integer where
    show = showNumImpl

  instance semiringChar :: Semiring Char where
    (+) = binary_add_operator
    zero = 0
    (*) = binary_mul_operator
    one = 1

  instance ringChar :: Ring Char where
    (-) = binary_sub_operator

  instance moduloSemiringChar :: ModuloSemiring Char where
    (/) = binary_div_operator
    mod _ _ = 0

  instance divisionRingChar :: DivisionRing Char

  instance numChar :: Num Char

  instance bitsChar :: Bits Char where
    (.&.) = binary_bitand_operator
    (.|.) = binary_bitor_operator
    (.^.) = binary_bitxor_operator
    shl = binary_shl_operator
    shr = binary_shr_operator
    zshr = binary_shr_operator
    complement = unary_comp_operator

  foreign import showCharImpl
    """
    template <typename T>
    inline auto showCharImpl(T c) -> string {
      string s("'");
      s.push_back(c);
      s.push_back('\'');
      return s;
    }
    """ :: Char -> String

  instance showChar :: Show Char where
    show = showCharImpl

  foreign import toString
   """
   template <typename T>
   inline auto toString(T arg) -> string {
     return string(arg);
   }
   """ :: forall a. a -> String

{-
module Data.Function where

  -- | The `on` function is used to change the domain of a binary operator.
  -- |
  -- | For example, we can create a function which compares two records based on the values of their `x` properties:
  -- |
  -- | ```purescript
  -- | compareX :: forall r. { x :: Number | r } -> { x :: Number | r } -> Ordering
  -- | compareX = compare `on` _.x
  -- | ```
  on :: forall a b c. (b -> b -> c) -> (a -> b) -> a -> a -> c
  on f g x y = g x `f` g y

  -- | A function of zero arguments
  foreign import data Fn0 :: * -> *

  -- | A function of one argument
  foreign import data Fn1 :: * -> * -> *

  -- | A function of two arguments
  foreign import data Fn2 :: * -> * -> * -> *

  -- | A function of three arguments
  foreign import data Fn3 :: * -> * -> * -> * -> *

  -- | A function of four arguments
  foreign import data Fn4 :: * -> * -> * -> * -> * -> *

  -- | A function of five arguments
  foreign import data Fn5 :: * -> * -> * -> * -> * -> * -> *

  -- | A function of six arguments
  foreign import data Fn6 :: * -> * -> * -> * -> * -> * -> * -> *

  -- | A function of seven arguments
  foreign import data Fn7 :: * -> * -> * -> * -> * -> * -> * -> * -> *

  -- | A function of eight arguments
  foreign import data Fn8 :: * -> * -> * -> * -> * -> * -> * -> * -> * -> *

  -- | A function of nine arguments
  foreign import data Fn9 :: * -> * -> * -> * -> * -> * -> * -> * -> * -> * -> *

  -- | A function of ten arguments
  foreign import data Fn10 :: * -> * -> * -> * -> * -> * -> * -> * -> * -> * -> * -> *

  -- | Create a function of no arguments
  foreign import mkFn0
    """
    function mkFn0(fn) {
      return function() {
        return fn({});
      };
    }
    """ :: forall a. (Unit -> a) -> Fn0 a

  -- | Create a function of one argument
  foreign import mkFn1
    """
    function mkFn1(fn) {
      return function(a) {
        return fn(a);
      };
    }
    """ :: forall a b. (a -> b) -> Fn1 a b

  -- | Create a function of two arguments from a curried function
  foreign import mkFn2
    """
    function mkFn2(fn) {
      return function(a, b) {
        return fn(a)(b);
      };
    }
    """ :: forall a b c. (a -> b -> c) -> Fn2 a b c

  -- | Create a function of three arguments from a curried function
  foreign import mkFn3
    """
    function mkFn3(fn) {
      return function(a, b, c) {
        return fn(a)(b)(c);
      };
    }
    """ :: forall a b c d. (a -> b -> c -> d) -> Fn3 a b c d

  -- | Create a function of four arguments from a curried function
  foreign import mkFn4
    """
    function mkFn4(fn) {
      return function(a, b, c, d) {
        return fn(a)(b)(c)(d);
      };
    }
    """ :: forall a b c d e. (a -> b -> c -> d -> e) -> Fn4 a b c d e

  -- | Create a function of five arguments from a curried function
  foreign import mkFn5
    """
    function mkFn5(fn) {
      return function(a, b, c, d, e) {
        return fn(a)(b)(c)(d)(e);
      };
    }
    """ :: forall a b c d e f. (a -> b -> c -> d -> e -> f) -> Fn5 a b c d e f

  -- | Create a function of six arguments from a curried function
  foreign import mkFn6
    """
    function mkFn6(fn) {
      return function(a, b, c, d, e, f) {
        return fn(a)(b)(c)(d)(e)(f);
      };
    }
    """ :: forall a b c d e f g. (a -> b -> c -> d -> e -> f -> g) -> Fn6 a b c d e f g

  -- | Create a function of seven arguments from a curried function
  foreign import mkFn7
    """
    function mkFn7(fn) {
      return function(a, b, c, d, e, f, g) {
        return fn(a)(b)(c)(d)(e)(f)(g);
      };
    }
    """ :: forall a b c d e f g h. (a -> b -> c -> d -> e -> f -> g -> h) -> Fn7 a b c d e f g h

  -- | Create a function of eight arguments from a curried function
  foreign import mkFn8
    """
    function mkFn8(fn) {
      return function(a, b, c, d, e, f, g, h) {
        return fn(a)(b)(c)(d)(e)(f)(g)(h);
      };
    }
    """ :: forall a b c d e f g h i. (a -> b -> c -> d -> e -> f -> g -> h -> i) -> Fn8 a b c d e f g h i

  -- | Create a function of nine arguments from a curried function
  foreign import mkFn9
    """
    function mkFn9(fn) {
      return function(a, b, c, d, e, f, g, h, i) {
        return fn(a)(b)(c)(d)(e)(f)(g)(h)(i);
      };
    }
    """ :: forall a b c d e f g h i j. (a -> b -> c -> d -> e -> f -> g -> h -> i -> j) -> Fn9 a b c d e f g h i j

  -- | Create a function of ten arguments from a curried function
  foreign import mkFn10
    """
    function mkFn10(fn) {
      return function(a, b, c, d, e, f, g, h, i, j) {
        return fn(a)(b)(c)(d)(e)(f)(g)(h)(i)(j);
      };
    }
    """ :: forall a b c d e f g h i j k. (a -> b -> c -> d -> e -> f -> g -> h -> i -> j -> k) -> Fn10 a b c d e f g h i j k

  -- | Apply a function of no arguments
  foreign import runFn0
    """
    function runFn0(fn) {
      return fn();
    }
    """ :: forall a. Fn0 a -> a

  -- | Apply a function of one argument
  foreign import runFn1
    """
    function runFn1(fn) {
      return function(a) {
        return fn(a);
      };
    }
    """ :: forall a b. Fn1 a b -> a -> b

  -- | Apply a function of two arguments
  foreign import runFn2
    """
    function runFn2(fn) {
      return function(a) {
        return function(b) {
          return fn(a, b);
        };
      };
    }
    """ :: forall a b c. Fn2 a b c -> a -> b -> c

  -- | Apply a function of three arguments
  foreign import runFn3
    """
    function runFn3(fn) {
      return function(a) {
        return function(b) {
          return function(c) {
            return fn(a, b, c);
          };
        };
      };
    }
    """ :: forall a b c d. Fn3 a b c d -> a -> b -> c -> d

  -- | Apply a function of four arguments
  foreign import runFn4
    """
    function runFn4(fn) {
      return function(a) {
        return function(b) {
          return function(c) {
            return function(d) {
              return fn(a, b, c, d);
            };
          };
        };
      };
    }
    """ :: forall a b c d e. Fn4 a b c d e -> a -> b -> c -> d -> e

  -- | Apply a function of five arguments
  foreign import runFn5
    """
    function runFn5(fn) {
      return function(a) {
        return function(b) {
          return function(c) {
            return function(d) {
              return function(e) {
                return fn(a, b, c, d, e);
              };
            };
          };
        };
      };
    }
    """ :: forall a b c d e f. Fn5 a b c d e f -> a -> b -> c -> d -> e -> f

  -- | Apply a function of six arguments
  foreign import runFn6
    """
    function runFn6(fn) {
      return function(a) {
        return function(b) {
          return function(c) {
            return function(d) {
              return function(e) {
                return function(f) {
                  return fn(a, b, c, d, e, f);
                };
              };
            };
          };
        };
      };
    }
    """ :: forall a b c d e f g. Fn6 a b c d e f g -> a -> b -> c -> d -> e -> f -> g

  -- | Apply a function of seven arguments
  foreign import runFn7
    """
    function runFn7(fn) {
      return function(a) {
        return function(b) {
          return function(c) {
            return function(d) {
              return function(e) {
                return function(f) {
                  return function(g) {
                    return fn(a, b, c, d, e, f, g);
                  };
                };
              };
            };
          };
        };
      };
    }
    """ :: forall a b c d e f g h. Fn7 a b c d e f g h -> a -> b -> c -> d -> e -> f -> g -> h

  -- | Apply a function of eight arguments
  foreign import runFn8
    """
    function runFn8(fn) {
      return function(a) {
        return function(b) {
          return function(c) {
            return function(d) {
              return function(e) {
                return function(f) {
                  return function(g) {
                    return function(h) {
                      return fn(a, b, c, d, e, f, g, h);
                    };
                  };
                };
              };
            };
          };
        };
      };
    }
    """ :: forall a b c d e f g h i. Fn8 a b c d e f g h i -> a -> b -> c -> d -> e -> f -> g -> h -> i

  -- | Apply a function of nine arguments
  foreign import runFn9
    """
    function runFn9(fn) {
      return function(a) {
        return function(b) {
          return function(c) {
            return function(d) {
              return function(e) {
                return function(f) {
                  return function(g) {
                    return function(h) {
                      return function(i) {
                        return fn(a, b, c, d, e, f, g, h, i);
                      };
                    };
                  };
                };
              };
            };
          };
        };
      };
    }
    """ :: forall a b c d e f g h i j. Fn9 a b c d e f g h i j -> a -> b -> c -> d -> e -> f -> g -> h -> i -> j

  -- | Apply a function of ten arguments
  foreign import runFn10
    """
    function runFn10(fn) {
      return function(a) {
        return function(b) {
          return function(c) {
            return function(d) {
              return function(e) {
                return function(f) {
                  return function(g) {
                    return function(h) {
                      return function(i) {
                        return function(j) {
                          return fn(a, b, c, d, e, f, g, h, i, j);
                        };
                      };
                    };
                  };
                };
              };
            };
          };
        };
      };
    }
    """ :: forall a b c d e f g h i j k. Fn10 a b c d e f g h i j k -> a -> b -> c -> d -> e -> f -> g -> h -> i -> j -> k
-}

module Prelude.Unsafe where

  -- | Find the element of an array at the specified index.
  -- |
  -- | Note: this function can cause unpredictable failure at runtime if the index is out-of-bounds.
  foreign import unsafeIndex
    """
    template <typename T>
    inline auto unsafeIndex(list<T> xs) -> fn<list_index_type,T> {
      return [=](list_index_type n) {
        return xs[n]; // consider using at() instead, which does bounds checking
      };
    }
    """ :: forall a. [a] -> Integer -> a

module Control.Monad.Eff
  ( Eff()
  , Pure()
  , runPure
  , untilE, whileE, forE, foreachE
  ) where

  -- | The `Eff` type constructor is used to represent _native_ effects.
  -- |
  -- | See [Handling Native Effects with the Eff Monad](https://github.com/purescript/purescript/wiki/Handling-Native-Effects-with-the-Eff-Monad) for more details.
  -- |
  -- | The first type parameter is a row of effects which represents the contexts in which a computation can be run, and the second type parameter is the return type.
  foreign import data Eff :: # ! -> * -> *

  foreign import returnE
    """
    template <typename A>
    inline auto returnE(A a) -> eff_fn<A> {
      return [=]() {
        return a;
      };
    }
    """ :: forall e a. a -> Eff e a

  foreign import bindE
    """
    template <typename A, typename B>
    inline auto bindE(eff_fn<A> a) -> fn<fn<A,eff_fn<B>>,eff_fn<B>> {
      return [=](fn<A,eff_fn<B>> f) {
        return [=]() {
          return f(a())();
        };
      };
    }
    """ :: forall e a b. Eff e a -> (a -> Eff e b) -> Eff e b

  -- | The `Pure` type synonym represents _pure_ computations, i.e. ones in which all effects have been handled.
  -- |
  -- | The `runPure` function can be used to run pure computations and obtain their result.
  type Pure a = forall e. Eff e a

  -- | Run a pure computation and return its result.
  -- |
  -- | Note: since this function has a rank-2 type, it may cause problems to apply this function using the `$` operator. The recommended approach
  -- | is to use parentheses instead.
  foreign import runPure
    """
    template <typename A>
    inline auto runPure(eff_fn<A> f) -> A {
      return f();
    }
    """ :: forall a. Pure a -> a

  instance functorEff :: Functor (Eff e) where
    (<$>) = liftA1

  instance applyEff :: Apply (Eff e) where
    (<*>) = ap

  instance applicativeEff :: Applicative (Eff e) where
    pure = returnE

  instance bindEff :: Bind (Eff e) where
    (>>=) = bindE

  instance monadEff :: Monad (Eff e)

  -- | Loop until a condition becomes `true`.
  -- |
  -- | `untilE b` is an effectful computation which repeatedly runs the effectful computation `b`,
  -- | until its return value is `true`.
  foreign import untilE
    """
    inline auto untilE(eff_fn<bool> f) -> eff_fn<data<Prelude::Unit>> {
      return [=]() {
        while (!f());
        return Prelude::unit;
      };
    }
    """ :: forall e. Eff e Boolean -> Eff e Unit

  -- | Loop while a condition is `true`.
  -- |
  -- | `whileE b m` is effectful computation which runs the effectful computation `b`. If its result is
  -- | `true`, it runs the effectful computation `m` and loops. If not, the computation ends.
  foreign import whileE
    """
    template <typename A>
    inline auto whileE(eff_fn<bool> f) -> fn<eff_fn<A>,eff_fn<Prelude::Unit>> {
      return [=](eff_fn<A> a) {
        return [=]() {
          while (f()) {
            a();
          }
          return Prelude::unit;
        };
      };
    }
    """ :: forall e a. Eff e Boolean -> Eff e a -> Eff e Unit

  -- | Loop over a consecutive collection of numbers.
  -- |
  -- | `forE lo hi f` runs the computation returned by the function `f` for each of the inputs
  -- | between `lo` (inclusive) and `hi` (exclusive).
  foreign import forE
    """
    inline auto forE(long lo) -> fn<long,fn<fn<long,eff_fn<Prelude::Unit>>,eff_fn<data<Prelude::Unit>>>> {
      return [=](long hi) {
        return [=](fn<long,eff_fn<Prelude::Unit>> f) {
          return [=]() {
            for (auto i = lo; i < hi; i++) {
              f(i)();
            }
            return Prelude::unit;
          };
        };
      };
    }
    """ :: forall e. Number -> Number -> (Number -> Eff e Unit) -> Eff e Unit

  -- | Loop over an array of values.
  -- |
  -- | `foreach xs f` runs the computation returned by the function `f` for each of the inputs `xs`.
  foreign import foreachE
    """
    template <typename A>
    inline auto foreachE(list<A> as) -> fn<fn<A,eff_fn<Prelude::Unit>>,eff_fn<data<Prelude::Unit>>> {
      return [=](fn<A,eff_fn<Prelude::Unit>> f) {
        return [=]() {
          for (auto it = as.begin(); it != as.end(); ++it) {
            f(*it)();
          }
          return Prelude::unit;
        };
      };
    }
    """ :: forall e a. [a] -> (a -> Eff e Unit) -> Eff e Unit

module Control.Monad.Eff.Unsafe where

  import Control.Monad.Eff

  -- | Change the type of an effectful computation, allowing it to be run in another context.
  -- |
  -- | Note: use of this function can result in arbitrary side-effects.
  foreign import unsafeInterleaveEff
    """
    template <typename A>
    inline auto unsafeInterleaveEff(eff_fn<A> f) -> eff_fn<A> {
      return f;
    }
    """ :: forall eff1 eff2 a. Eff eff1 a -> Eff eff2 a

module Debug.Trace where

  import Control.Monad.Eff

  -- | The `Trace` effect represents those computations which write to the console.
  foreign import data Trace :: !

  -- | Write a `String` to the console.
  foreign import trace
    """
    inline auto trace(string s) -> eff_fn<data<Prelude::Unit>> {
      return [=]() {
        std::cout << s << std::endl;
        return Prelude::unit;
      };
    }
    """ :: forall r. String -> Eff (trace :: Trace | r) Unit

  -- | Write a value to the console, using its `Show` instance to produce a `String`.
  print :: forall a r. (Show a) => a -> Eff (trace :: Trace | r) Unit
  print o = trace (show o)

{-

module Control.Monad.ST where

  import Control.Monad.Eff

  -- | The `ST` effect represents _local mutation_, i.e. mutation which does not "escape" into the surrounding computation.
  -- |
  -- | An `ST` computation is parameterized by a phantom type which is used to restrict the set of reference cells it is allowed to access.
  -- |
  -- | The `runST` function can be used to handle the `ST` effect.
  foreign import data ST :: * -> !

  -- | The type `STRef s a` represents a mutable reference holding a value of type `a`, which can be used with the `ST s` effect.
  foreign import data STRef :: * -> * -> *

  -- | Create a new mutable reference.
  foreign import newSTRef
    """
    function newSTRef(val) {
      return function() {
        return { value: val };
      };
    }
    """ :: forall a h r. a -> Eff (st :: ST h | r) (STRef h a)

  -- | Read the current value of a mutable reference.
  foreign import readSTRef
    """
    function readSTRef(ref) {
      return function() {
        return ref.value;
      };
    }
    """ :: forall a h r. STRef h a -> Eff (st :: ST h | r) a

  -- | Modify the value of a mutable reference by applying a function to the current value.
  foreign import modifySTRef
    """
    function modifySTRef(ref) {
      return function(f) {
        return function() {
          return ref.value = f(ref.value);
        };
      };
    }
    """ :: forall a h r. STRef h a -> (a -> a) -> Eff (st :: ST h | r) a

  -- | Set the value of a mutable reference.
  foreign import writeSTRef
    """
    function writeSTRef(ref) {
      return function(a) {
        return function() {
          return ref.value = a;
        };
      };
    }
    """ :: forall a h r. STRef h a -> a -> Eff (st :: ST h | r) a

  -- | Run an `ST` computation.
  -- |
  -- | Note: the type of `runST` uses a rank-2 type to constrain the phantom type `s`, such that the computation must not leak any mutable references
  -- | to the surrounding computation.
  -- |
  -- | It may cause problems to apply this function using the `$` operator. The recommended approach is to use parentheses instead.
  foreign import runST
    """
    function runST(f) {
      return f;
    }
    """ :: forall a r. (forall h. Eff (st :: ST h | r) a) -> Eff r a

  -- | A convenience function which combines `runST` with `runPure`, which can be used when the only required effect is `ST`.
  -- |
  -- | Note: since this function has a rank-2 type, it may cause problems to apply this function using the `$` operator. The recommended approach
  -- | is to use parentheses instead.
  pureST :: forall a. (forall h r. Eff (st :: ST h | r) a) -> a
  pureST st = runPure (runST st)

-}<|MERGE_RESOLUTION|>--- conflicted
+++ resolved
@@ -20,11 +20,7 @@
   , negate
   , DivisionRing
   , Num
-<<<<<<< HEAD
-  , Eq, (==), (/=) -- , refEq, refIneq
-=======
   , Eq, (==), (/=)
->>>>>>> 38a614a1
   , Ord, Ordering(..), compare, (<), (>), (<=), (>=)
   , Bits, (.&.), (.|.), (.^.), shl, shr, zshr, complement
   , BoolLike, (&&), (||)
