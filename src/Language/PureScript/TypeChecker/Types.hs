-----------------------------------------------------------------------------
--
-- Module      :  Language.PureScript.TypeChecker.Types
-- Copyright   :  (c) Phil Freeman 2013
-- License     :  MIT
--
-- Maintainer  :  Phil Freeman <paf31@cantab.net>
-- Stability   :  experimental
-- Portability :
--
-- |
-- This module implements the type checker
--
-----------------------------------------------------------------------------

{-# LANGUAGE FlexibleContexts #-}
{-# LANGUAGE MultiParamTypeClasses #-}
{-# LANGUAGE OverloadedStrings #-}
{-# LANGUAGE CPP #-}

module Language.PureScript.TypeChecker.Types (
    typesOf
) where

{-
  The following functions represent the corresponding type checking judgements:

    infer
      Synthesize a type for a value

    check
      Check a value has a given type

    checkProperties
      Check an object with a given type contains specified properties

    checkFunctionApplication
      Check a function of a given type returns a value of another type when applied to its arguments
-}

import Data.Either (lefts, rights)
import Data.List
import Data.Maybe (fromMaybe)
import qualified Data.Map as M

#if __GLASGOW_HASKELL__ < 710
import Control.Applicative
#endif
import Control.Monad
import Control.Monad.State
import Control.Monad.Unify
import Control.Monad.Error.Class (MonadError(..))

import Language.PureScript.AST
import Language.PureScript.Environment
import Language.PureScript.Errors
import Language.PureScript.Kinds
import Language.PureScript.Names
import Language.PureScript.Traversals
import Language.PureScript.TypeChecker.Entailment
import Language.PureScript.TypeChecker.Kinds
import Language.PureScript.TypeChecker.Monad
import Language.PureScript.TypeChecker.Rows
import Language.PureScript.TypeChecker.Skolems
import Language.PureScript.TypeChecker.Subsumption
import Language.PureScript.TypeChecker.Synonyms
import Language.PureScript.TypeChecker.Unify
import Language.PureScript.TypeClassDictionaries
import Language.PureScript.Types
import qualified Language.PureScript.Constants as C

-- |
-- Infer the types of multiple mutually-recursive values, and return elaborated values including
-- type class dictionaries and type annotations.
--
typesOf :: Maybe ModuleName -> ModuleName -> [(Ident, Expr)] -> Check [(Ident, (Expr, Type))]
typesOf mainModuleName moduleName vals = do
  tys <- fmap tidyUp . liftUnifyWarnings replace $ do
    (untyped, typed, dict, untypedDict) <- typeDictionaryForBindingGroup moduleName vals
    ds1 <- parU typed $ \e -> do
      triple@(_, (_, ty)) <- checkTypedBindingGroupElement moduleName e dict
      checkMain (fst e) ty
      return triple
    ds2 <- forM untyped $ \e -> do
      triple@(_, (_, ty)) <- typeForBindingGroupElement e dict untypedDict
      checkMain (fst e) ty
      return triple
    return $ ds1 ++ ds2

  forM tys $ \(ident, (val, ty)) -> do
    -- Replace type class dictionary placeholders with actual dictionaries
    val' <- replaceTypeClassDictionaries moduleName val
    -- Check skolem variables did not escape their scope
    skolemEscapeCheck val'
    -- Check rows do not contain duplicate labels
    checkDuplicateLabels val'
    -- Remove type synonyms placeholders, and replace
    -- top-level unification variables with named type variables.
    let val'' = overTypes desaturateAllTypeSynonyms val'
        ty' = varIfUnknown . desaturateAllTypeSynonyms $ ty
    return (ident, (val'', ty'))
  where
  -- Apply the substitution that was returned from runUnify to both types and (type-annotated) values
  tidyUp (ts, sub) = map (\(i, (val, ty)) -> (i, (overTypes (sub $?) val, sub $? ty))) ts
  -- Replace all the wildcards types with their inferred types
  replace sub (SimpleErrorWrapper (WildcardInferredType ty)) = SimpleErrorWrapper $ WildcardInferredType (sub $? ty)
  replace _ em = em
  -- If --main is enabled, need to check that `main` has type Eff eff a for some eff, a
  checkMain nm ty = when (Just moduleName == mainModuleName && nm == Ident C.main) $ do
    [eff, a] <- replicateM 2 fresh
    ty =?= TypeApp (TypeApp (TypeConstructor (Qualified (Just (ModuleName [ProperName "Control", ProperName "Monad", ProperName "Eff"])) (ProperName "Eff"))) eff) a

type TypeData = M.Map (ModuleName, Ident) (Type, NameKind, NameVisibility)

type UntypedData = [(Ident, Type)]

typeDictionaryForBindingGroup :: ModuleName -> [(Ident, Expr)] -> UnifyT Type Check ([(Ident, Expr)], [(Ident, (Expr, Type, Bool))], TypeData, UntypedData)
typeDictionaryForBindingGroup moduleName vals = do
  let
    -- Map each declaration to a name/value pair, with an optional type, if the declaration is typed
    es = map isTyped vals
    -- Filter the typed and untyped declarations
    untyped = lefts es
    typed = rights es
    -- Make a map of names to typed declarations
    typedDict = map (\(ident, (_, ty, _)) -> (ident, ty)) typed

  -- Create fresh unification variables for the types of untyped declarations
  untypedNames <- replicateM (length untyped) fresh

  let
    -- Make a map of names to the unification variables of untyped declarations
    untypedDict = zip (map fst untyped) untypedNames
    -- Create the dictionary of all name/type pairs, which will be added to the environment during type checking
    dict = M.fromList (map (\(ident, ty) -> ((moduleName, ident), (ty, Private, Undefined))) $ typedDict ++ untypedDict)
  return (untyped, typed, dict, untypedDict)

checkTypedBindingGroupElement :: ModuleName -> (Ident, (Expr, Type, Bool)) -> TypeData ->  UnifyT Type Check (Ident, (Expr, Type))
checkTypedBindingGroupElement mn (ident, (val', ty, checkType)) dict = do
  -- Replace type wildcards
  ty' <- replaceTypeWildcards ty
  -- Kind check
  (kind, args) <- liftCheck $ kindOfWithScopedVars ty
  checkTypeKind kind
  -- Check the type with the new names in scope
  ty'' <- introduceSkolemScope <=< replaceAllTypeSynonyms <=< replaceTypeWildcards $ ty'
  val'' <- if checkType
           then withScopedTypeVars mn args $ bindNames dict $ TypedValue True <$> check val' ty'' <*> pure ty''
           else return (TypedValue False val' ty'')
  return (ident, (val'', ty''))

typeForBindingGroupElement :: (Ident, Expr) -> TypeData -> UntypedData -> UnifyT Type Check (Ident, (Expr, Type))
typeForBindingGroupElement (ident, val) dict untypedDict = do
  -- Infer the type with the new names in scope
  TypedValue _ val' ty <- bindNames dict $ infer val
  ty =?= fromMaybe (error "name not found in dictionary") (lookup ident untypedDict)
  return (ident, (TypedValue True val' ty, ty))

-- |
-- Check if a value contains a type annotation
--
isTyped :: (Ident, Expr) -> Either (Ident, Expr) (Ident, (Expr, Type, Bool))
isTyped (name, TypedValue checkType value ty) = Right (name, (value, ty, checkType))
isTyped (name, value) = Left (name, value)

-- |
-- Map a function over type annotations appearing inside a value
--
overTypes :: (Type -> Type) -> Expr -> Expr
overTypes f = let (_, f', _) = everywhereOnValues id g id in f'
  where
  g :: Expr -> Expr
  g (TypedValue checkTy val t) = TypedValue checkTy val (f t)
  g (TypeClassDictionary (nm, tys) sco) = TypeClassDictionary (nm, map f tys) sco
  g other = other

-- |
-- Replace type class dictionary placeholders with inferred type class dictionaries
--
replaceTypeClassDictionaries :: ModuleName -> Expr -> Check Expr
replaceTypeClassDictionaries mn =
  let (_, f, _) = everywhereOnValuesTopDownM return go return
  in f
  where
  go (TypeClassDictionary constraint dicts) = do
    env <- getEnv
    entails env mn dicts constraint 
  go other = return other

-- |
-- Check the kind of a type, failing if it is not of kind *.
--
checkTypeKind :: Kind -> UnifyT t Check ()
checkTypeKind kind = guardWith (errorMessage (ExpectedType kind)) $ kind == Star

-- |
-- Remove any ForAlls and ConstrainedType constructors in a type by introducing new unknowns
-- or TypeClassDictionary values.
--
-- This is necessary during type checking to avoid unifying a polymorphic type with a
-- unification variable.
--
instantiatePolyTypeWithUnknowns :: Expr -> Type -> UnifyT Type Check (Expr, Type)
instantiatePolyTypeWithUnknowns val (ForAll ident ty _) = do
  ty' <- replaceVarWithUnknown ident ty
  instantiatePolyTypeWithUnknowns val ty'
instantiatePolyTypeWithUnknowns val (ConstrainedType constraints ty) = do
   dicts <- getTypeClassDictionaries
   (_, ty') <- instantiatePolyTypeWithUnknowns (error "Types under a constraint cannot themselves be constrained") ty
   return (foldl App val (map (flip TypeClassDictionary dicts) constraints), ty')
instantiatePolyTypeWithUnknowns val ty = return (val, ty)

-- |
-- Infer a type for a value, rethrowing any error to provide a more useful error message
--
infer :: Expr -> UnifyT Type Check Expr
infer val = rethrow (onErrorMessages (ErrorInferringType val)) $ infer' val

-- |
-- Infer a type for a value
--
infer' :: Expr -> UnifyT Type Check Expr
infer' v@(NumericLiteral (Left _)) = return $ TypedValue True v tyInt
infer' v@(NumericLiteral (Right _)) = return $ TypedValue True v tyNumber
infer' v@(StringLiteral _) = return $ TypedValue True v tyString
infer' v@(CharLiteral _) = return $ TypedValue True v tyChar
infer' v@(BooleanLiteral _) = return $ TypedValue True v tyBoolean
infer' (ArrayLiteral vals) = do
  ts <- mapM infer vals
  els <- fresh
  forM_ ts $ \(TypedValue _ _ t) -> els =?= t
  return $ TypedValue True (ArrayLiteral ts) (TypeApp tyArray els)
infer' (ObjectLiteral ps) = do
  ensureNoDuplicateProperties ps
  ts <- mapM (infer . snd) ps
  let fields = zipWith (\name (TypedValue _ _ t) -> (name, t)) (map fst ps) ts
      ty = TypeApp tyObject $ rowFromList (fields, REmpty)
  return $ TypedValue True (ObjectLiteral (zip (map fst ps) ts)) ty
infer' (ObjectUpdate o ps) = do
  ensureNoDuplicateProperties ps
  row <- fresh
  newVals <- zipWith (\(name, _) t -> (name, t)) ps <$> mapM (infer . snd) ps
  let newTys = map (\(name, TypedValue _ _ ty) -> (name, ty)) newVals
  oldTys <- zip (map fst ps) <$> replicateM (length ps) fresh
  let oldTy = TypeApp tyObject $ rowFromList (oldTys, row)
  o' <- TypedValue True <$> check o oldTy <*> pure oldTy
  return $ TypedValue True (ObjectUpdate o' newVals) $ TypeApp tyObject $ rowFromList (newTys, row)
infer' (Accessor prop val) = do
  typed@(TypedValue _ _ objTy) <- infer val
  propTy <- inferProperty objTy prop
  case propTy of
    Nothing -> do
      field <- fresh
      rest <- fresh
      _ <- subsumes Nothing objTy (TypeApp tyObject (RCons prop field rest))
      return $ TypedValue True (Accessor prop typed) field
    Just ty -> return $ TypedValue True (Accessor prop typed) ty
infer' (Abs (Left arg) ret) = do
  ty <- fresh
  Just moduleName <- checkCurrentModule <$> get
  withBindingGroupVisible $ bindLocalVariables moduleName [(arg, ty, Defined)] $ do
    body@(TypedValue _ _ bodyTy) <- infer' ret
    return $ TypedValue True (Abs (Left arg) body) $ function ty bodyTy
infer' (Abs (Right _) _) = error "Binder was not desugared"
infer' (App f arg) = do
  f'@(TypedValue _ _ ft) <- infer f
  (ret, app) <- checkFunctionApplication f' ft arg Nothing
  return $ TypedValue True app ret
infer' (Var var) = do
  Just moduleName <- checkCurrentModule <$> get
  checkVisibility moduleName var
  ty <- introduceSkolemScope <=< replaceAllTypeSynonyms <=< replaceTypeWildcards <=< lookupVariable moduleName $ var
  case ty of
    ConstrainedType constraints ty' -> do
      dicts <- getTypeClassDictionaries
      return $ TypedValue True (foldl App (Var var) (map (flip TypeClassDictionary dicts) constraints)) ty'
    _ -> return $ TypedValue True (Var var) ty
infer' v@(Constructor c) = do
  env <- getEnv
  case M.lookup c (dataConstructors env) of
    Nothing -> throwError . errorMessage $ UnknownDataConstructor c Nothing
    Just (_, _, ty, _) -> do (v', ty') <- sndM (introduceSkolemScope <=< replaceAllTypeSynonyms) <=< instantiatePolyTypeWithUnknowns v $ ty
                             return $ TypedValue True v' ty'
infer' (Case vals binders) = do
  ts <- mapM infer vals
  ret <- fresh
  binders' <- checkBinders (map (\(TypedValue _ _ t) -> t) ts) ret binders
  return $ TypedValue True (Case ts binders') ret
infer' (IfThenElse cond th el) = do
  cond' <- check cond tyBoolean
  v2@(TypedValue _ _ t2) <- infer th
  v3@(TypedValue _ _ t3) <- infer el
  (v2', v3', t) <- meet v2 v3 t2 t3
  return $ TypedValue True (IfThenElse cond' v2' v3') t
infer' (Let ds val) = do
  (ds', val'@(TypedValue _ _ valTy)) <- inferLetBinding [] ds val infer
  return $ TypedValue True (Let ds' val') valTy
infer' (SuperClassDictionary className tys) = do
  dicts <- getTypeClassDictionaries
  return $ TypeClassDictionary (className, tys) dicts
infer' (TypedValue checkType val ty) = do
  Just moduleName <- checkCurrentModule <$> get
  (kind, args) <- liftCheck $ kindOfWithScopedVars ty
  checkTypeKind kind
  ty' <- introduceSkolemScope <=< replaceAllTypeSynonyms <=< replaceTypeWildcards $ ty
  val' <- if checkType then withScopedTypeVars moduleName args (check val ty') else return val
  return $ TypedValue True val' ty'
infer' (PositionedValue pos _ val) = rethrowWithPosition pos $ infer' val
infer' _ = error "Invalid argument to infer"

inferLetBinding :: [Declaration] -> [Declaration] -> Expr -> (Expr -> UnifyT Type Check Expr) -> UnifyT Type Check ([Declaration], Expr)
inferLetBinding seen [] ret j = (,) seen <$> withBindingGroupVisible (j ret)
inferLetBinding seen (ValueDeclaration ident nameKind [] (Right (tv@(TypedValue checkType val ty))) : rest) ret j = do
  Just moduleName <- checkCurrentModule <$> get
  (kind, args) <- liftCheck $ kindOfWithScopedVars ty
  checkTypeKind kind
  let dict = M.singleton (moduleName, ident) (ty, nameKind, Undefined)
  ty' <- introduceSkolemScope <=< replaceAllTypeSynonyms <=< replaceTypeWildcards $ ty
  TypedValue _ val' ty'' <- if checkType then withScopedTypeVars moduleName args (bindNames dict (check val ty')) else return tv
  bindNames (M.singleton (moduleName, ident) (ty'', nameKind, Defined)) $ inferLetBinding (seen ++ [ValueDeclaration ident nameKind [] (Right (TypedValue checkType val' ty''))]) rest ret j
inferLetBinding seen (ValueDeclaration ident nameKind [] (Right val) : rest) ret j = do
  valTy <- fresh
  Just moduleName <- checkCurrentModule <$> get
  let dict = M.singleton (moduleName, ident) (valTy, nameKind, Undefined)
  TypedValue _ val' valTy' <- bindNames dict $ infer val
  valTy =?= valTy'
  bindNames (M.singleton (moduleName, ident) (valTy', nameKind, Defined)) $ inferLetBinding (seen ++ [ValueDeclaration ident nameKind [] (Right val')]) rest ret j
inferLetBinding seen (BindingGroupDeclaration ds : rest) ret j = do
  Just moduleName <- checkCurrentModule <$> get
  (untyped, typed, dict, untypedDict) <- typeDictionaryForBindingGroup moduleName (map (\(i, _, v) -> (i, v)) ds)
  ds1' <- parU typed $ \e -> checkTypedBindingGroupElement moduleName e dict
  ds2' <- forM untyped $ \e -> typeForBindingGroupElement e dict untypedDict
  let ds' = [(ident, Private, val') | (ident, (val', _)) <- ds1' ++ ds2']
  bindNames dict $ do
    makeBindingGroupVisible
    inferLetBinding (seen ++ [BindingGroupDeclaration ds']) rest ret j
inferLetBinding seen (PositionedDeclaration pos com d : ds) ret j = rethrowWithPosition pos $ do
  (d' : ds', val') <- inferLetBinding seen (d : ds) ret j
  return (PositionedDeclaration pos com d' : ds', val')
inferLetBinding _ _ _ _ = error "Invalid argument to inferLetBinding"

-- |
-- Infer the type of a property inside a record with a given type
--
inferProperty :: Type -> String -> UnifyT Type Check (Maybe Type)
inferProperty (TypeApp obj row) prop | obj == tyObject = do
  let (props, _) = rowToList row
  return $ lookup prop props
inferProperty (SaturatedTypeSynonym name args) prop = do
  replaced <- introduceSkolemScope <=< expandTypeSynonym name $ args
  inferProperty replaced prop
inferProperty (ForAll ident ty _) prop = do
  replaced <- replaceVarWithUnknown ident ty
  inferProperty replaced prop
inferProperty _ _ = return Nothing

-- |
-- Infer the types of variables brought into scope by a binder
--
inferBinder :: Type -> Binder -> UnifyT Type Check (M.Map Ident Type)
inferBinder _ NullBinder = return M.empty
inferBinder val (StringBinder _) = val =?= tyString >> return M.empty
inferBinder val (CharBinder _) = val =?= tyChar >> return M.empty
inferBinder val (NumberBinder (Left _)) = val =?= tyInt >> return M.empty
inferBinder val (NumberBinder (Right _)) = val =?= tyNumber >> return M.empty
inferBinder val (BooleanBinder _) = val =?= tyBoolean >> return M.empty
inferBinder val (VarBinder name) = return $ M.singleton name val
inferBinder val (ConstructorBinder ctor binders) = do
  env <- getEnv
  case M.lookup ctor (dataConstructors env) of
    Just (_, _, ty, _) -> do
      (_, fn) <- instantiatePolyTypeWithUnknowns (error "Data constructor types cannot contain constraints") ty
      fn' <- introduceSkolemScope <=< replaceAllTypeSynonyms $ fn
      go binders fn'
        where
        go [] ty' = case (val, ty') of
          (TypeConstructor _, TypeApp _ _) -> throwIncorrectArity
          _ -> do
            _ <- subsumes Nothing val ty'
            return M.empty
        go (binder : binders') (TypeApp (TypeApp t obj) ret) | t == tyFunction =
          M.union <$> inferBinder obj binder <*> go binders' ret
        go _ _ = throwIncorrectArity
        throwIncorrectArity = throwError . errorMessage $ IncorrectConstructorArity ctor
    _ -> throwError . errorMessage $ UnknownDataConstructor ctor Nothing
inferBinder val (ObjectBinder props) = do
  row <- fresh
  rest <- fresh
  m1 <- inferRowProperties row rest props
  val =?= TypeApp tyObject row
  return m1
  where
  inferRowProperties :: Type -> Type -> [(String, Binder)] -> UnifyT Type Check (M.Map Ident Type)
  inferRowProperties nrow row [] = nrow =?= row >> return M.empty
  inferRowProperties nrow row ((name, binder):binders) = do
    propTy <- fresh
    m1 <- inferBinder propTy binder
    m2 <- inferRowProperties nrow (RCons name propTy row) binders
    return $ m1 `M.union` m2
inferBinder val (ArrayBinder binders) = do
  el <- fresh
  m1 <- M.unions <$> mapM (inferBinder el) binders
  val =?= TypeApp tyArray el
  return m1
inferBinder val (NamedBinder name binder) = do
  m <- inferBinder val binder
  return $ M.insert name val m
inferBinder val (PositionedBinder pos _ binder) =
  rethrowWithPosition pos $ inferBinder val binder

-- |
-- Check the types of the return values in a set of binders in a case statement
--
checkBinders :: [Type] -> Type -> [CaseAlternative] -> UnifyT Type Check [CaseAlternative]
checkBinders _ _ [] = return []
checkBinders nvals ret (CaseAlternative binders result : bs) = do
  guardWith (errorMessage $ OverlappingArgNames Nothing) $
    let ns = concatMap binderNames binders in length (nub ns) == length ns
  Just moduleName <- checkCurrentModule <$> get
  m1 <- M.unions <$> zipWithM inferBinder nvals binders
  r <- bindLocalVariables moduleName [ (name, ty, Defined) | (name, ty) <- M.toList m1 ] $
    CaseAlternative binders <$>
      case result of
        Left gs -> do
          gs' <- forM gs $ \(grd, val) -> do
            grd' <- check grd tyBoolean
            val' <- TypedValue True <$> check val ret <*> pure ret
            return (grd', val')
          return $ Left gs'
        Right val -> do
          val' <- TypedValue True <$> check val ret <*> pure ret
          return $ Right val'
  rs <- checkBinders nvals ret bs
  return $ r : rs

-- |
-- Check the type of a value, rethrowing errors to provide a better error message
--
check :: Expr -> Type -> UnifyT Type Check Expr
check val ty = rethrow (onErrorMessages (ErrorCheckingType val ty)) $ check' val ty

-- |
-- Check the type of a value
--
check' :: Expr -> Type -> UnifyT Type Check Expr
check' val (ForAll ident ty _) = do
  scope <- newSkolemScope
  sko <- newSkolemConstant
  let sk = skolemize ident sko scope ty
  let skVal = skolemizeTypesInValue ident sko scope val
  val' <- check skVal sk
  return $ TypedValue True val' (ForAll ident ty (Just scope))
check' val t@(ConstrainedType constraints ty) = do
  dictNames <- forM constraints $ \(Qualified mn' (ProperName className), _) -> do
    n <- liftCheck freshDictionaryName
<<<<<<< HEAD
    return $ Ident $ "__dict_" ++ (maybe "" ((++ ".") . runModuleName) mn') ++ className ++ "_" ++ show n
  val' <- withBindingGroupVisible $ withTypeClassDictionaries (zipWith (\name (className, instanceTy) ->
    TypeClassDictionaryInScope name className instanceTy Nothing TCDRegular False) (map (Qualified Nothing) dictNames)
      constraints) $ check val ty
=======
    return $ Ident $ "__dict_" ++ className ++ "_" ++ show n
  dicts <- join <$> liftCheck (zipWithM (newDictionaries []) (map (Qualified Nothing) dictNames) constraints)
  val' <- withBindingGroupVisible $ withTypeClassDictionaries dicts $ check val ty
>>>>>>> 59ba87fc
  return $ TypedValue True (foldr (Abs . Left) val' dictNames) t
  where
  -- | Add a dictionary for the constraint to the scope, and dictionaries 
  -- for all implies superclass instances.
  newDictionaries :: [(Qualified ProperName, Integer)] -> Qualified Ident -> (Qualified ProperName, [Type]) -> Check [TypeClassDictionaryInScope]
  newDictionaries path name (className, instanceTy) = do
    tcs <- gets (typeClasses . checkEnv) 
    let (args, _, superclasses) = fromMaybe (error "newDictionaries: type class lookup failed") $ M.lookup className tcs
    supDicts <- join <$> zipWithM (\(supName, supArgs) index -> 
                                      newDictionaries ((supName, index) : path) 
                                                      name 
                                                      (supName, instantiateSuperclass (map fst args) supArgs instanceTy)
                                  ) superclasses [0..]
    return (TypeClassDictionaryInScope name path className instanceTy Nothing TCDRegular : supDicts)

  instantiateSuperclass :: [String] -> [Type] -> [Type] -> [Type]
  instantiateSuperclass args supArgs tys = map (replaceAllTypeVars (zip args tys)) supArgs
check' val (SaturatedTypeSynonym name args) = do
  ty <- introduceSkolemScope <=< expandTypeSynonym name $ args
  check val ty
check' val u@(TUnknown _) = do
  val'@(TypedValue _ _ ty) <- infer val
  -- Don't unify an unknown with an inferred polytype
  (val'', ty') <- instantiatePolyTypeWithUnknowns val' ty
  ty' =?= u
  return $ TypedValue True val'' ty'
check' v@(NumericLiteral (Left _)) t | t == tyInt =
  return $ TypedValue True v t
check' v@(NumericLiteral (Right _)) t | t == tyNumber =
  return $ TypedValue True v t
check' v@(StringLiteral _) t | t == tyString =
  return $ TypedValue True v t
check' v@(CharLiteral _) t | t == tyChar =
  return $ TypedValue True v t
check' v@(BooleanLiteral _) t | t == tyBoolean =
  return $ TypedValue True v t
check' (ArrayLiteral vals) t@(TypeApp a ty) = do
  a =?= tyArray
  array <- ArrayLiteral <$> forM vals (`check` ty)
  return $ TypedValue True array t
check' (Abs (Left arg) ret) ty@(TypeApp (TypeApp t argTy) retTy) = do
  t =?= tyFunction
  Just moduleName <- checkCurrentModule <$> get
  ret' <- withBindingGroupVisible $ bindLocalVariables moduleName [(arg, argTy, Defined)] $ check ret retTy
  return $ TypedValue True (Abs (Left arg) ret') ty
check' (Abs (Right _) _) _ = error "Binder was not desugared"
check' (App f arg) ret = do
  f'@(TypedValue _ _ ft) <- infer f
  (_, app) <- checkFunctionApplication f' ft arg (Just ret)
  return $ TypedValue True app ret
check' v@(Var var) ty = do
  Just moduleName <- checkCurrentModule <$> get
  checkVisibility moduleName var
  repl <- introduceSkolemScope <=< replaceAllTypeSynonyms <=< lookupVariable moduleName $ var
  ty' <- introduceSkolemScope <=< replaceAllTypeSynonyms <=< replaceTypeWildcards $ ty
  v' <- subsumes (Just v) repl ty'
  case v' of
    Nothing -> throwError . errorMessage $ SubsumptionCheckFailed
    Just v'' -> return $ TypedValue True v'' ty'
check' (SuperClassDictionary className tys) _ = do
  {-
  -- Here, we replace a placeholder for a superclass dictionary with a regular
  -- TypeClassDictionary placeholder. The reason we do this is that it is necessary to have the
  -- correct super instance dictionaries in scope, and these are not available when the type class
  -- declaration gets desugared.
  -}
  dicts <- getTypeClassDictionaries
  return $ TypeClassDictionary (className, tys) dicts
check' (TypedValue checkType val ty1) ty2 = do
  Just moduleName <- checkCurrentModule <$> get
  (kind, args) <- liftCheck $ kindOfWithScopedVars ty1
  checkTypeKind kind
  ty1' <- introduceSkolemScope <=< replaceAllTypeSynonyms <=< replaceTypeWildcards $ ty1
  ty2' <- introduceSkolemScope <=< replaceAllTypeSynonyms <=< replaceTypeWildcards $ ty2
  val' <- subsumes (Just val) ty1' ty2'
  case val' of
    Nothing -> throwError . errorMessage $ SubsumptionCheckFailed
    Just _ -> do
      val''' <- if checkType then withScopedTypeVars moduleName args (check val ty2') else return val
      return $ TypedValue checkType val''' ty2'
check' (Case vals binders) ret = do
  vals' <- mapM infer vals
  let ts = map (\(TypedValue _ _ t) -> t) vals'
  binders' <- checkBinders ts ret binders
  return $ TypedValue True (Case vals' binders') ret
check' (IfThenElse cond th el) ty = do
  cond' <- check cond tyBoolean
  th' <- check th ty
  el' <- check el ty
  return $ TypedValue True (IfThenElse cond' th' el') ty
check' (ObjectLiteral ps) t@(TypeApp obj row) | obj == tyObject = do
  ensureNoDuplicateProperties ps
  ps' <- checkProperties ps row False
  return $ TypedValue True (ObjectLiteral ps') t
check' (TypeClassDictionaryConstructorApp name ps) t = do
  ps' <- check' ps t
  return $ TypedValue True (TypeClassDictionaryConstructorApp name ps') t
check' (ObjectUpdate obj ps) t@(TypeApp o row) | o == tyObject = do
  ensureNoDuplicateProperties ps
  -- We need to be careful to avoid duplicate labels here.
  -- We check _obj_ agaist the type _t_ with the types in _ps_ replaced with unknowns.
  let (propsToCheck, rest) = rowToList row
      (removedProps, remainingProps) = partition (\(p, _) -> p `elem` map fst ps) propsToCheck
  us <- zip (map fst removedProps) <$> replicateM (length ps) fresh
  obj' <- check obj (TypeApp tyObject (rowFromList (us ++ remainingProps, rest)))
  ps' <- checkProperties ps row True
  return $ TypedValue True (ObjectUpdate obj' ps') t
check' (Accessor prop val) ty = do
  rest <- fresh
  val' <- check val (TypeApp tyObject (RCons prop ty rest))
  return $ TypedValue True (Accessor prop val') ty
check' (Constructor c) ty = do
  env <- getEnv
  case M.lookup c (dataConstructors env) of
    Nothing -> throwError . errorMessage $ UnknownDataConstructor c Nothing
    Just (_, _, ty1, _) -> do
      repl <- introduceSkolemScope <=< replaceAllTypeSynonyms $ ty1
      _ <- subsumes Nothing repl ty
      return $ TypedValue True (Constructor c) ty
check' (Let ds val) ty = do
  (ds', val') <- inferLetBinding [] ds val (`check` ty)
  return $ TypedValue True (Let ds' val') ty
check' val ty | containsTypeSynonyms ty = do
  ty' <- introduceSkolemScope <=< expandAllTypeSynonyms <=< replaceTypeWildcards $ ty
  check val ty'
check' val kt@(KindedType ty kind) = do
  checkTypeKind kind
  val' <- check' val ty
  return $ TypedValue True val' kt
check' (PositionedValue pos _ val) ty =
  rethrowWithPosition pos $ check' val ty
check' val ty = throwError . errorMessage $ ExprDoesNotHaveType val ty

containsTypeSynonyms :: Type -> Bool
containsTypeSynonyms = everythingOnTypes (||) go where
  go (SaturatedTypeSynonym _ _) = True
  go _ = False


-- |
-- Check the type of a collection of named record fields
--
-- The @lax@ parameter controls whether or not every record member has to be provided. For object updates, this is not the case.
--
checkProperties :: [(String, Expr)] -> Type -> Bool -> UnifyT Type Check [(String, Expr)]
checkProperties ps row lax = let (ts, r') = rowToList row in go ps ts r' where
  go [] [] REmpty = return []
  go [] [] u@(TUnknown _)
    | lax = return []
    | otherwise = do u =?= REmpty
                     return []
  go [] [] Skolem{} | lax = return []
  go [] ((p, _): _) _ | lax = return []
                      | otherwise = throwError . errorMessage $ PropertyIsMissing p row
  go ((p,_):_) [] REmpty = throwError . errorMessage $ PropertyIsMissing p row
  go ((p,v):ps') ts r =
    case lookup p ts of
      Nothing -> do
        v'@(TypedValue _ _ ty) <- infer v
        rest <- fresh
        r =?= RCons p ty rest
        ps'' <- go ps' ts rest
        return $ (p, v') : ps''
      Just ty -> do
        v' <- check v ty
        ps'' <- go ps' (delete (p, ty) ts) r
        return $ (p, v') : ps''
  go _ _ _ = throwError . errorMessage $ ExprDoesNotHaveType (ObjectLiteral ps) (TypeApp tyObject row)

-- |
-- Check the type of a function application, rethrowing errors to provide a better error message
--
checkFunctionApplication :: Expr -> Type -> Expr -> Maybe Type -> UnifyT Type Check (Type, Expr)
checkFunctionApplication fn fnTy arg ret = rethrow (onErrorMessages (ErrorInApplication fn fnTy arg)) $ do
  subst <- unifyCurrentSubstitution <$> UnifyT get
  checkFunctionApplication' fn (subst $? fnTy) arg (($?) subst <$> ret)

-- |
-- Check the type of a function application
--
checkFunctionApplication' :: Expr -> Type -> Expr -> Maybe Type -> UnifyT Type Check (Type, Expr)
checkFunctionApplication' fn (TypeApp (TypeApp tyFunction' argTy) retTy) arg ret = do
  tyFunction' =?= tyFunction
  arg' <- check arg argTy
  case ret of
    Nothing -> return (retTy, App fn arg')
    Just ret' -> do
      Just app' <- subsumes (Just (App fn arg')) retTy ret'
      return (retTy, app')
checkFunctionApplication' fn (ForAll ident ty _) arg ret = do
  replaced <- replaceVarWithUnknown ident ty
  checkFunctionApplication fn replaced arg ret
checkFunctionApplication' fn u@(TUnknown _) arg ret = do
  arg' <- do
    TypedValue _ arg' t <- infer arg
    (arg'', t') <- instantiatePolyTypeWithUnknowns arg' t
    return $ TypedValue True arg'' t'
  let ty = (\(TypedValue _ _ t) -> t) arg'
  ret' <- maybe fresh return ret
  u =?= function ty ret'
  return (ret', App fn arg')
checkFunctionApplication' fn (SaturatedTypeSynonym name tyArgs) arg ret = do
  ty <- introduceSkolemScope <=< expandTypeSynonym name $ tyArgs
  checkFunctionApplication fn ty arg ret
checkFunctionApplication' fn (KindedType ty _) arg ret =
  checkFunctionApplication fn ty arg ret
checkFunctionApplication' fn (ConstrainedType constraints fnTy) arg ret = do
  dicts <- getTypeClassDictionaries
  checkFunctionApplication' (foldl App fn (map (flip TypeClassDictionary dicts) constraints)) fnTy arg ret
checkFunctionApplication' fn fnTy dict@TypeClassDictionary{} _ =
  return (fnTy, App fn dict)
checkFunctionApplication' _ fnTy arg _ = throwError . errorMessage $ CannotApplyFunction fnTy arg

-- |
-- Compute the meet of two types, i.e. the most general type which both types subsume.
-- TODO: handle constrained types
--
meet :: Expr -> Expr -> Type -> Type -> UnifyT Type Check (Expr, Expr, Type)
meet e1 e2 (ForAll ident t1 _) t2 = do
  t1' <- replaceVarWithUnknown ident t1
  meet e1 e2 t1' t2
meet e1 e2 t1 (ForAll ident t2 _) = do
  t2' <- replaceVarWithUnknown ident t2
  meet e1 e2 t1 t2'
meet e1 e2 t1 t2 = do
  t1 =?= t2
  return (e1, e2, t1)

-- |
-- Ensure a set of property names and value does not contain duplicate labels
--
ensureNoDuplicateProperties :: (MonadError MultipleErrors m) => [(String, Expr)] -> m ()
ensureNoDuplicateProperties ps =
  let ls = map fst ps in
  case ls \\ nub ls of
    l : _ -> throwError . errorMessage $ DuplicateLabel l Nothing
    _ -> return ()<|MERGE_RESOLUTION|>--- conflicted
+++ resolved
@@ -453,16 +453,10 @@
 check' val t@(ConstrainedType constraints ty) = do
   dictNames <- forM constraints $ \(Qualified mn' (ProperName className), _) -> do
     n <- liftCheck freshDictionaryName
-<<<<<<< HEAD
+    return $ Ident $ "__dict_" ++ className ++ "_" ++ show n
     return $ Ident $ "__dict_" ++ (maybe "" ((++ ".") . runModuleName) mn') ++ className ++ "_" ++ show n
-  val' <- withBindingGroupVisible $ withTypeClassDictionaries (zipWith (\name (className, instanceTy) ->
-    TypeClassDictionaryInScope name className instanceTy Nothing TCDRegular False) (map (Qualified Nothing) dictNames)
-      constraints) $ check val ty
-=======
-    return $ Ident $ "__dict_" ++ className ++ "_" ++ show n
   dicts <- join <$> liftCheck (zipWithM (newDictionaries []) (map (Qualified Nothing) dictNames) constraints)
   val' <- withBindingGroupVisible $ withTypeClassDictionaries dicts $ check val ty
->>>>>>> 59ba87fc
   return $ TypedValue True (foldr (Abs . Left) val' dictNames) t
   where
   -- | Add a dictionary for the constraint to the scope, and dictionaries 
