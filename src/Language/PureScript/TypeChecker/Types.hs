{-# LANGUAGE FlexibleContexts #-}
{-# LANGUAGE ScopedTypeVariables #-}
{-# LANGUAGE MultiParamTypeClasses #-}
{-# LANGUAGE OverloadedStrings #-}

-- |
-- This module implements the type checker
--
module Language.PureScript.TypeChecker.Types (
    typesOf
) where

{-
  The following functions represent the corresponding type checking judgements:

    infer
      Synthesize a type for a value

    check
      Check a value has a given type

    checkProperties
      Check an object with a given type contains specified properties

    checkFunctionApplication
      Check a function of a given type returns a value of another type when applied to its arguments
-}

import Prelude ()
import Prelude.Compat

import Data.Either (lefts, rights)
import Data.List (transpose, nub, (\\), partition, delete)
import Data.Maybe (fromMaybe)
import qualified Data.Map as M

import Control.Monad
import Control.Monad.State.Class (MonadState(..), gets)
import Control.Monad.Supply.Class (MonadSupply)
import Control.Monad.Error.Class (MonadError(..))
import Control.Monad.Writer.Class (MonadWriter(..))

import Language.PureScript.Crash
import Language.PureScript.AST
import Language.PureScript.Environment
import Language.PureScript.Errors
import Language.PureScript.Kinds
import Language.PureScript.Names
import Language.PureScript.Traversals
import Language.PureScript.TypeChecker.Entailment
import Language.PureScript.TypeChecker.Kinds
import Language.PureScript.TypeChecker.Monad
import Language.PureScript.TypeChecker.Rows
import Language.PureScript.TypeChecker.Skolems
import Language.PureScript.TypeChecker.Subsumption
import Language.PureScript.TypeChecker.Synonyms
import Language.PureScript.TypeChecker.Unify
import Language.PureScript.TypeClassDictionaries
import Language.PureScript.Types

-- | Infer the types of multiple mutually-recursive values, and return elaborated values including
-- type class dictionaries and type annotations.
typesOf ::
  (Functor m, Applicative m, MonadSupply m, MonadState CheckState m, MonadError MultipleErrors m, MonadWriter MultipleErrors m) =>
  ModuleName ->
  [(Ident, Expr)] ->
  m [(Ident, (Expr, Type))]
typesOf moduleName vals = do
  tys <- fmap tidyUp . liftUnifyWarnings replace $ do
    (untyped, typed, dict, untypedDict) <- typeDictionaryForBindingGroup moduleName vals
    ds1 <- parU typed $ \e -> checkTypedBindingGroupElement moduleName e dict
    ds2 <- forM untyped $ \e -> typeForBindingGroupElement True e dict untypedDict
    return $ ds1 ++ ds2

  forM tys $ \(ident, (val, ty)) -> do
    -- Replace type class dictionary placeholders with actual dictionaries
    val' <- replaceTypeClassDictionaries moduleName val
    -- Check skolem variables did not escape their scope
    skolemEscapeCheck val'
    -- Check rows do not contain duplicate labels
    checkDuplicateLabels val'
    return (ident, (val', varIfUnknown ty))
  where
  -- Apply the substitution that was returned from runUnify to both types and (type-annotated) values
  tidyUp (ts, sub) = map (\(i, (val, ty)) -> (i, (overTypes (substituteType sub) val, substituteType sub ty))) ts
  -- Replace all the wildcards types with their inferred types
  replace sub (ErrorMessage hints (WildcardInferredType ty)) = ErrorMessage hints . WildcardInferredType $ substituteType sub ty
  replace sub (ErrorMessage hints (MissingTypeDeclaration name ty)) = ErrorMessage hints $ MissingTypeDeclaration name (varIfUnknown (substituteType sub ty))
  replace _ em = em

type TypeData = M.Map (ModuleName, Ident) (Type, NameKind, NameVisibility)

type UntypedData = [(Ident, Type)]

typeDictionaryForBindingGroup ::
  (Functor m, Applicative m, MonadState CheckState m, MonadError MultipleErrors m, MonadWriter MultipleErrors m) =>
  ModuleName ->
  [(Ident, Expr)] ->
  m ([(Ident, Expr)], [(Ident, (Expr, Type, Bool))], TypeData, UntypedData)
typeDictionaryForBindingGroup moduleName vals = do
  let
    -- Map each declaration to a name/value pair, with an optional type, if the declaration is typed
    es = map isTyped vals
    -- Filter the typed and untyped declarations
    untyped = lefts es
    typed = rights es
    -- Make a map of names to typed declarations
    typedDict = map (\(ident, (_, ty, _)) -> (ident, ty)) typed

  -- Create fresh unification variables for the types of untyped declarations
  untypedNames <- replicateM (length untyped) freshType

  let
    -- Make a map of names to the unification variables of untyped declarations
    untypedDict = zip (map fst untyped) untypedNames
    -- Create the dictionary of all name/type pairs, which will be added to the environment during type checking
    dict = M.fromList (map (\(ident, ty) -> ((moduleName, ident), (ty, Private, Undefined))) $ typedDict ++ untypedDict)
  return (untyped, typed, dict, untypedDict)

checkTypedBindingGroupElement ::
  (Functor m, Applicative m, MonadSupply m, MonadState CheckState m, MonadError MultipleErrors m, MonadWriter MultipleErrors m) =>
  ModuleName ->
  (Ident, (Expr, Type, Bool)) ->
  TypeData ->
  m (Ident, (Expr, Type))
checkTypedBindingGroupElement mn (ident, (val', ty, checkType)) dict = do
  -- Replace type wildcards
  ty' <- replaceTypeWildcards ty
  -- Kind check
  (kind, args) <- kindOfWithScopedVars ty
  checkTypeKind ty kind
  -- Check the type with the new names in scope
  ty'' <- introduceSkolemScope <=< replaceAllTypeSynonyms <=< replaceTypeWildcards $ ty'
  val'' <- if checkType
           then withScopedTypeVars mn args $ bindNames dict $ TypedValue True <$> check val' ty'' <*> pure ty''
           else return (TypedValue False val' ty'')
  return (ident, (val'', ty''))

typeForBindingGroupElement ::
  (Functor m, Applicative m, MonadSupply m, MonadState CheckState m, MonadError MultipleErrors m, MonadWriter MultipleErrors m) =>
  Bool ->
  (Ident, Expr) ->
  TypeData ->
  UntypedData ->
  m (Ident, (Expr, Type))
typeForBindingGroupElement warn (ident, val) dict untypedDict = do
  -- Infer the type with the new names in scope
  TypedValue _ val' ty <- bindNames dict $ infer val
  unifyTypes ty $ fromMaybe (internalError "name not found in dictionary") (lookup ident untypedDict)
  when warn . tell . errorMessage $ MissingTypeDeclaration ident ty
  return (ident, (TypedValue True val' ty, ty))

-- | Check if a value contains a type annotation
isTyped :: (Ident, Expr) -> Either (Ident, Expr) (Ident, (Expr, Type, Bool))
isTyped (name, TypedValue checkType value ty) = Right (name, (value, ty, checkType))
isTyped (name, value) = Left (name, value)

-- |
-- Map a function over type annotations appearing inside a value
--
overTypes :: (Type -> Type) -> Expr -> Expr
overTypes f = let (_, f', _) = everywhereOnValues id g id in f'
  where
  g :: Expr -> Expr
  g (TypedValue checkTy val t) = TypedValue checkTy val (f t)
  g (TypeClassDictionary (nm, tys) sco) = TypeClassDictionary (nm, map f tys) sco
  g other = other

-- | Replace type class dictionary placeholders with inferred type class dictionaries
replaceTypeClassDictionaries ::
  (Functor m, Applicative m, MonadState CheckState m, MonadError MultipleErrors m, MonadWriter MultipleErrors m) =>
  ModuleName ->
  Expr ->
  m Expr
replaceTypeClassDictionaries mn =
  let (_, f, _) = everywhereOnValuesTopDownM return go return
  in f
  where
  go (TypeClassDictionary constraint dicts) = entails mn dicts constraint
  go other = return other

-- | Check the kind of a type, failing if it is not of kind *.
checkTypeKind ::
  (Functor m, Applicative m, MonadState CheckState m, MonadError MultipleErrors m) =>
  Type ->
  Kind ->
  m ()
checkTypeKind ty kind = guardWith (errorMessage (ExpectedType ty kind)) $ kind == Star

-- | Remove any ForAlls and ConstrainedType constructors in a type by introducing new unknowns
-- or TypeClassDictionary values.
--
-- This is necessary during type checking to avoid unifying a polymorphic type with a
-- unification variable.
instantiatePolyTypeWithUnknowns ::
  (Functor m, Applicative m, MonadState CheckState m, MonadError MultipleErrors m) =>
  Expr ->
  Type ->
  m (Expr, Type)
instantiatePolyTypeWithUnknowns val (ForAll ident ty _) = do
  ty' <- replaceVarWithUnknown ident ty
  instantiatePolyTypeWithUnknowns val ty'
instantiatePolyTypeWithUnknowns val (ConstrainedType constraints ty) = do
   dicts <- getTypeClassDictionaries
   instantiatePolyTypeWithUnknowns (foldl App val (map (flip TypeClassDictionary dicts) constraints)) ty
instantiatePolyTypeWithUnknowns val ty = return (val, ty)

-- | Infer a type for a value, rethrowing any error to provide a more useful error message
infer ::
  (Functor m, Applicative m, MonadSupply m, MonadState CheckState m, MonadError MultipleErrors m, MonadWriter MultipleErrors m) =>
  Expr ->
  m Expr
infer val = rethrow (addHint (ErrorInferringType val)) $ infer' val

-- | Infer a type for a value
infer' ::
  (Functor m, Applicative m, MonadSupply m, MonadState CheckState m, MonadError MultipleErrors m, MonadWriter MultipleErrors m) =>
  Expr ->
  m Expr
infer' v@(NumericLiteral (Left _)) = return $ TypedValue True v tyInt
infer' v@(NumericLiteral (Right _)) = return $ TypedValue True v tyNumber
infer' v@(StringLiteral _) = return $ TypedValue True v tyString
infer' v@(CharLiteral _) = return $ TypedValue True v tyChar
infer' v@(BooleanLiteral _) = return $ TypedValue True v tyBoolean
infer' (ArrayLiteral vals) = do
  ts <- traverse infer vals
  els <- freshType
  forM_ ts $ \(TypedValue _ _ t) -> unifyTypes els t
  return $ TypedValue True (ArrayLiteral ts) (TypeApp tyArray els)
infer' (ObjectLiteral ps) = do
  ensureNoDuplicateProperties ps
  ts <- traverse (infer . snd) ps
  let fields = zipWith (\name (TypedValue _ _ t) -> (name, t)) (map fst ps) ts
      ty = TypeApp tyObject $ rowFromList (fields, REmpty)
  return $ TypedValue True (ObjectLiteral (zip (map fst ps) ts)) ty
infer' (ObjectUpdate o ps) = do
  ensureNoDuplicateProperties ps
  row <- freshType
  newVals <- zipWith (\(name, _) t -> (name, t)) ps <$> traverse (infer . snd) ps
  let newTys = map (\(name, TypedValue _ _ ty) -> (name, ty)) newVals
  oldTys <- zip (map fst ps) <$> replicateM (length ps) freshType
  let oldTy = TypeApp tyObject $ rowFromList (oldTys, row)
  o' <- TypedValue True <$> check o oldTy <*> pure oldTy
  return $ TypedValue True (ObjectUpdate o' newVals) $ TypeApp tyObject $ rowFromList (newTys, row)
infer' (Accessor prop val) = rethrow (addHint (ErrorCheckingAccessor val prop)) $ do
  field <- freshType
  rest <- freshType
  typed <- check val (TypeApp tyObject (RCons prop field rest))
  return $ TypedValue True (Accessor prop typed) field
infer' (Abs (Left arg) ret) = do
  ty <- freshType
  Just moduleName <- checkCurrentModule <$> get
  withBindingGroupVisible $ bindLocalVariables moduleName [(arg, ty, Defined)] $ do
    body@(TypedValue _ _ bodyTy) <- infer' ret
    return $ TypedValue True (Abs (Left arg) body) $ function ty bodyTy
infer' (Abs (Right _) _) = internalError "Binder was not desugared"
infer' (App f arg) = do
  f'@(TypedValue _ _ ft) <- infer f
  (ret, app) <- checkFunctionApplication f' ft arg Nothing
  return $ TypedValue True app ret
infer' (Var var) = do
  Just moduleName <- checkCurrentModule <$> get
  checkVisibility moduleName var
  ty <- introduceSkolemScope <=< replaceAllTypeSynonyms <=< replaceTypeWildcards <=< lookupVariable moduleName $ var
  case ty of
    ConstrainedType constraints ty' -> do
      dicts <- getTypeClassDictionaries
      return $ TypedValue True (foldl App (Var var) (map (flip TypeClassDictionary dicts) constraints)) ty'
    _ -> return $ TypedValue True (Var var) ty
infer' v@(Constructor c) = do
  env <- getEnv
  case M.lookup c (dataConstructors env) of
    Nothing -> throwError . errorMessage $ UnknownDataConstructor c Nothing
    Just (_, _, ty, _) -> do (v', ty') <- sndM (introduceSkolemScope <=< replaceAllTypeSynonyms) <=< instantiatePolyTypeWithUnknowns v $ ty
                             return $ TypedValue True v' ty'
infer' (Case vals binders) = do
  (vals', ts) <- instantiateForBinders vals binders
  ret <- freshType
  binders' <- checkBinders ts ret binders
  return $ TypedValue True (Case vals' binders') ret
infer' (IfThenElse cond th el) = do
  cond' <- check cond tyBoolean
  v2@(TypedValue _ _ t2) <- infer th
  v3@(TypedValue _ _ t3) <- infer el
  (v2', v3', t) <- meet v2 v3 t2 t3
  return $ TypedValue True (IfThenElse cond' v2' v3') t
infer' (Let ds val) = do
  (ds', val'@(TypedValue _ _ valTy)) <- inferLetBinding [] ds val infer
  return $ TypedValue True (Let ds' val') valTy
infer' (SuperClassDictionary className tys) = do
  dicts <- getTypeClassDictionaries
  return $ TypeClassDictionary (className, tys) dicts
infer' (TypedValue checkType val ty) = do
  Just moduleName <- checkCurrentModule <$> get
  (kind, args) <- kindOfWithScopedVars ty
  checkTypeKind ty kind
  ty' <- introduceSkolemScope <=< replaceAllTypeSynonyms <=< replaceTypeWildcards $ ty
  val' <- if checkType then withScopedTypeVars moduleName args (check val ty') else return val
  return $ TypedValue True val' ty'
infer' (PositionedValue pos _ val) = warnAndRethrowWithPosition pos $ infer' val
infer' _ = internalError "Invalid argument to infer"

inferLetBinding ::
  (Functor m, Applicative m, MonadSupply m, MonadState CheckState m, MonadError MultipleErrors m, MonadWriter MultipleErrors m) =>
  [Declaration] ->
  [Declaration] ->
  Expr ->
  (Expr -> m Expr) ->
  m ([Declaration], Expr)
inferLetBinding seen [] ret j = (,) seen <$> withBindingGroupVisible (j ret)
inferLetBinding seen (ValueDeclaration ident nameKind [] (Right (tv@(TypedValue checkType val ty))) : rest) ret j = do
  Just moduleName <- checkCurrentModule <$> get
  (kind, args) <- kindOfWithScopedVars ty
  checkTypeKind ty kind
  let dict = M.singleton (moduleName, ident) (ty, nameKind, Undefined)
  ty' <- introduceSkolemScope <=< replaceAllTypeSynonyms <=< replaceTypeWildcards $ ty
  TypedValue _ val' ty'' <- if checkType then withScopedTypeVars moduleName args (bindNames dict (check val ty')) else return tv
  bindNames (M.singleton (moduleName, ident) (ty'', nameKind, Defined)) $ inferLetBinding (seen ++ [ValueDeclaration ident nameKind [] (Right (TypedValue checkType val' ty''))]) rest ret j
inferLetBinding seen (ValueDeclaration ident nameKind [] (Right val) : rest) ret j = do
  valTy <- freshType
  Just moduleName <- checkCurrentModule <$> get
  let dict = M.singleton (moduleName, ident) (valTy, nameKind, Undefined)
  TypedValue _ val' valTy' <- bindNames dict $ infer val
  unifyTypes valTy valTy'
  bindNames (M.singleton (moduleName, ident) (valTy', nameKind, Defined)) $ inferLetBinding (seen ++ [ValueDeclaration ident nameKind [] (Right val')]) rest ret j
inferLetBinding seen (BindingGroupDeclaration ds : rest) ret j = do
  Just moduleName <- checkCurrentModule <$> get
  (untyped, typed, dict, untypedDict) <- typeDictionaryForBindingGroup moduleName (map (\(i, _, v) -> (i, v)) ds)
  ds1' <- parU typed $ \e -> checkTypedBindingGroupElement moduleName e dict
  ds2' <- forM untyped $ \e -> typeForBindingGroupElement False e dict untypedDict
  let ds' = [(ident, Private, val') | (ident, (val', _)) <- ds1' ++ ds2']
  bindNames dict $ do
    makeBindingGroupVisible
    inferLetBinding (seen ++ [BindingGroupDeclaration ds']) rest ret j
inferLetBinding seen (PositionedDeclaration pos com d : ds) ret j = warnAndRethrowWithPosition pos $ do
  (d' : ds', val') <- inferLetBinding seen (d : ds) ret j
  return (PositionedDeclaration pos com d' : ds', val')
inferLetBinding _ _ _ _ = internalError "Invalid argument to inferLetBinding"

-- | Infer the types of variables brought into scope by a binder
inferBinder :: forall m.
  (Functor m, Applicative m, MonadState CheckState m, MonadError MultipleErrors m, MonadWriter MultipleErrors m) =>
  Type ->
  Binder ->
  m (M.Map Ident Type)
inferBinder _ NullBinder = return M.empty
inferBinder val (StringBinder _) = unifyTypes val tyString >> return M.empty
inferBinder val (CharBinder _) = unifyTypes val tyChar >> return M.empty
inferBinder val (NumberBinder (Left _)) = unifyTypes val tyInt >> return M.empty
inferBinder val (NumberBinder (Right _)) = unifyTypes val tyNumber >> return M.empty
inferBinder val (BooleanBinder _) = unifyTypes val tyBoolean >> return M.empty
inferBinder val (VarBinder name) = return $ M.singleton name val
inferBinder val (ConstructorBinder ctor binders) = do
  env <- getEnv
  case M.lookup ctor (dataConstructors env) of
    Just (_, _, ty, _) -> do
      (_, fn) <- instantiatePolyTypeWithUnknowns (internalError "Data constructor types cannot contain constraints") ty
      fn' <- introduceSkolemScope <=< replaceAllTypeSynonyms $ fn
      let (args, ret) = peelArgs fn'
      unless (length args == length binders) . throwError . errorMessage $ IncorrectConstructorArity ctor
      unifyTypes ret val
      M.unions <$> zipWithM inferBinder (reverse args) binders
    _ -> throwError . errorMessage $ UnknownDataConstructor ctor Nothing
  where
  peelArgs :: Type -> ([Type], Type)
  peelArgs = go []
    where
    go args (TypeApp (TypeApp fn arg) ret) | fn == tyFunction = go (arg : args) ret
    go args ret = (args, ret)
inferBinder val (ObjectBinder props) = do
  row <- freshType
  rest <- freshType
  m1 <- inferRowProperties row rest props
  unifyTypes val (TypeApp tyObject row)
  return m1
  where
  inferRowProperties :: Type -> Type -> [(String, Binder)] -> m (M.Map Ident Type)
  inferRowProperties nrow row [] = unifyTypes nrow row >> return M.empty
  inferRowProperties nrow row ((name, binder):binders) = do
    propTy <- freshType
    m1 <- inferBinder propTy binder
    m2 <- inferRowProperties nrow (RCons name propTy row) binders
    return $ m1 `M.union` m2
inferBinder val (ArrayBinder binders) = do
  el <- freshType
  m1 <- M.unions <$> traverse (inferBinder el) binders
  unifyTypes val (TypeApp tyArray el)
  return m1
inferBinder val (NamedBinder name binder) = do
  m <- inferBinder val binder
  return $ M.insert name val m
inferBinder val (PositionedBinder pos _ binder) =
  warnAndRethrowWithPosition pos $ inferBinder val binder
-- TODO: When adding support for polymorphic types, check subsumption here,
-- change the definition of `binderRequiresMonotype`,
-- and use `kindOfWithScopedVars`.
inferBinder val (TypedBinder ty binder) = do
  kind <- kindOf ty
  checkTypeKind ty kind
  ty1 <- replaceAllTypeSynonyms <=< replaceTypeWildcards $ ty
  unifyTypes val ty1
  inferBinder val binder

-- | Returns true if a binder requires its argument type to be a monotype.
-- | If this is the case, we need to instantiate any polymorphic types before checking binders.
binderRequiresMonotype :: Binder -> Bool
binderRequiresMonotype NullBinder = False
binderRequiresMonotype (VarBinder _) = False
binderRequiresMonotype (NamedBinder _ b) = binderRequiresMonotype b
binderRequiresMonotype (PositionedBinder _ _ b) = binderRequiresMonotype b
binderRequiresMonotype _ = True

-- | Instantiate polytypes only when necessitated by a binder.
instantiateForBinders ::
  (Functor m, Applicative m, MonadSupply m, MonadState CheckState m, MonadError MultipleErrors m, MonadWriter MultipleErrors m) =>
  [Expr] ->
  [CaseAlternative] ->
  m ([Expr], [Type])
instantiateForBinders vals cas = unzip <$> zipWithM (\val inst -> do
  TypedValue _ val' ty <- infer val
  if inst
    then instantiatePolyTypeWithUnknowns val' ty
    else return (val', ty)) vals shouldInstantiate
  where
  shouldInstantiate :: [Bool]
  shouldInstantiate = map (any binderRequiresMonotype) . transpose . map caseAlternativeBinders $ cas

-- |
-- Check the types of the return values in a set of binders in a case statement
--
checkBinders ::
  (Functor m, Applicative m, MonadSupply m, MonadState CheckState m, MonadError MultipleErrors m, MonadWriter MultipleErrors m) =>
  [Type] ->
  Type ->
  [CaseAlternative] ->
  m [CaseAlternative]
checkBinders _ _ [] = return []
checkBinders nvals ret (CaseAlternative binders result : bs) = do
  guardWith (errorMessage $ OverlappingArgNames Nothing) $
    let ns = concatMap binderNames binders in length (nub ns) == length ns
  Just moduleName <- checkCurrentModule <$> get
  m1 <- M.unions <$> zipWithM inferBinder nvals binders
  r <- bindLocalVariables moduleName [ (name, ty, Defined) | (name, ty) <- M.toList m1 ] $
    CaseAlternative binders <$>
      case result of
        Left gs -> do
          gs' <- forM gs $ \(grd, val) -> do
            grd' <- rethrow (addHint ErrorCheckingGuard) $ check grd tyBoolean
            val' <- TypedValue True <$> check val ret <*> pure ret
            return (grd', val')
          return $ Left gs'
        Right val -> do
          val' <- TypedValue True <$> check val ret <*> pure ret
          return $ Right val'
  rs <- checkBinders nvals ret bs
  return $ r : rs

-- |
-- Check the type of a value, rethrowing errors to provide a better error message
--
check ::
  (Functor m, Applicative m, MonadSupply m, MonadState CheckState m, MonadError MultipleErrors m, MonadWriter MultipleErrors m) =>
  Expr ->
  Type ->
  m Expr
check val ty = rethrow (addHint (ErrorCheckingType val ty)) $ check' val ty

-- |
-- Check the type of a value
--
<<<<<<< HEAD
check' :: forall m.
  (Functor m, Applicative m, MonadSupply m, MonadState CheckState m, MonadError MultipleErrors m, MonadWriter MultipleErrors m) =>
  Expr ->
  Type ->
  m Expr
=======
check'
  :: forall m
   . (Functor m, Applicative m, MonadSupply m, MonadState CheckState m, MonadError MultipleErrors m, MonadWriter MultipleErrors m)
  => Expr
  -> Type
  -> m Expr
>>>>>>> 4f0968cd
check' val (ForAll ident ty _) = do
  scope <- newSkolemScope
  sko <- newSkolemConstant
  let ss = case val of
             PositionedValue pos _ _ -> Just pos
             _ -> Nothing
      sk = skolemize ident sko scope ss ty
      skVal = skolemizeTypesInValue ident sko scope ss val
  val' <- check skVal sk
  return $ TypedValue True val' (ForAll ident ty (Just scope))
check' val t@(ConstrainedType constraints ty) = do
  dictNames <- forM constraints $ \(Qualified _ (ProperName className), _) ->
    freshIdent ("dict" ++ className)
  dicts <- join <$> zipWithM (newDictionaries []) (map (Qualified Nothing) dictNames) constraints
  val' <- withBindingGroupVisible $ withTypeClassDictionaries dicts $ check val ty
  return $ TypedValue True (foldr (Abs . Left) val' dictNames) t
  where
  -- | Add a dictionary for the constraint to the scope, and dictionaries
  -- for all implied superclass instances.
  newDictionaries
    :: [(Qualified (ProperName 'ClassName), Integer)]
    -> Qualified Ident
    -> (Qualified (ProperName 'ClassName), [Type])
    -> m [TypeClassDictionaryInScope]
  newDictionaries path name (className, instanceTy) = do
    tcs <- gets (typeClasses . checkEnv)
    let (args, _, superclasses) = fromMaybe (internalError "newDictionaries: type class lookup failed") $ M.lookup className tcs
    supDicts <- join <$> zipWithM (\(supName, supArgs) index ->
                                      newDictionaries ((supName, index) : path)
                                                      name
                                                      (supName, instantiateSuperclass (map fst args) supArgs instanceTy)
                                  ) superclasses [0..]
    return (TypeClassDictionaryInScope name path className instanceTy Nothing : supDicts)

  instantiateSuperclass :: [String] -> [Type] -> [Type] -> [Type]
  instantiateSuperclass args supArgs tys = map (replaceAllTypeVars (zip args tys)) supArgs
check' val u@(TUnknown _) = do
  val'@(TypedValue _ _ ty) <- infer val
  -- Don't unify an unknown with an inferred polytype
  (val'', ty') <- instantiatePolyTypeWithUnknowns val' ty
  unifyTypes ty' u
  return $ TypedValue True val'' ty'
check' v@(NumericLiteral (Left _)) t | t == tyInt =
  return $ TypedValue True v t
check' v@(NumericLiteral (Right _)) t | t == tyNumber =
  return $ TypedValue True v t
check' v@(StringLiteral _) t | t == tyString =
  return $ TypedValue True v t
check' v@(CharLiteral _) t | t == tyChar =
  return $ TypedValue True v t
check' v@(BooleanLiteral _) t | t == tyBoolean =
  return $ TypedValue True v t
check' (ArrayLiteral vals) t@(TypeApp a ty) = do
  unifyTypes a tyArray
  array <- ArrayLiteral <$> forM vals (`check` ty)
  return $ TypedValue True array t
check' (Abs (Left arg) ret) ty@(TypeApp (TypeApp t argTy) retTy) = do
  unifyTypes t tyFunction
  Just moduleName <- checkCurrentModule <$> get
  ret' <- withBindingGroupVisible $ bindLocalVariables moduleName [(arg, argTy, Defined)] $ check ret retTy
  return $ TypedValue True (Abs (Left arg) ret') ty
check' (Abs (Right _) _) _ = internalError "Binder was not desugared"
check' (App f arg) ret = do
  f'@(TypedValue _ _ ft) <- infer f
  (_, app) <- checkFunctionApplication f' ft arg (Just ret)
  return $ TypedValue True app ret
check' v@(Var var) ty = do
  Just moduleName <- checkCurrentModule <$> get
  checkVisibility moduleName var
  repl <- introduceSkolemScope <=< replaceAllTypeSynonyms <=< lookupVariable moduleName $ var
  ty' <- introduceSkolemScope <=< replaceAllTypeSynonyms <=< replaceTypeWildcards $ ty
  v' <- subsumes (Just v) repl ty'
  case v' of
    Nothing -> internalError "check: unable to check the subsumes relation."
    Just v'' -> return $ TypedValue True v'' ty'
check' (SuperClassDictionary className tys) _ = do
  {-
  -- Here, we replace a placeholder for a superclass dictionary with a regular
  -- TypeClassDictionary placeholder. The reason we do this is that it is necessary to have the
  -- correct super instance dictionaries in scope, and these are not available when the type class
  -- declaration gets desugared.
  -}
  dicts <- getTypeClassDictionaries
  return $ TypeClassDictionary (className, tys) dicts
check' (TypedValue checkType val ty1) ty2 = do
  Just moduleName <- checkCurrentModule <$> get
  (kind, args) <- kindOfWithScopedVars ty1
  checkTypeKind ty1 kind
  ty1' <- introduceSkolemScope <=< replaceAllTypeSynonyms <=< replaceTypeWildcards $ ty1
  ty2' <- introduceSkolemScope <=< replaceAllTypeSynonyms <=< replaceTypeWildcards $ ty2
  val' <- subsumes (Just val) ty1' ty2'
  case val' of
    Nothing -> internalError "check: unable to check the subsumes relation."
    Just _ -> do
      val''' <- if checkType then withScopedTypeVars moduleName args (check val ty2') else return val
      return $ TypedValue checkType val''' ty2'
check' (Case vals binders) ret = do
  (vals', ts) <- instantiateForBinders vals binders
  binders' <- checkBinders ts ret binders
  return $ TypedValue True (Case vals' binders') ret
check' (IfThenElse cond th el) ty = do
  cond' <- check cond tyBoolean
  th' <- check th ty
  el' <- check el ty
  return $ TypedValue True (IfThenElse cond' th' el') ty
check' e@(ObjectLiteral ps) t@(TypeApp obj row) | obj == tyObject = do
  ensureNoDuplicateProperties ps
  ps' <- checkProperties e ps row False
  return $ TypedValue True (ObjectLiteral ps') t
check' (TypeClassDictionaryConstructorApp name ps) t = do
  ps' <- check' ps t
  return $ TypedValue True (TypeClassDictionaryConstructorApp name ps') t
check' e@(ObjectUpdate obj ps) t@(TypeApp o row) | o == tyObject = do
  ensureNoDuplicateProperties ps
  -- We need to be careful to avoid duplicate labels here.
  -- We check _obj_ against the type _t_ with the types in _ps_ replaced with unknowns.
  let (propsToCheck, rest) = rowToList row
      (removedProps, remainingProps) = partition (\(p, _) -> p `elem` map fst ps) propsToCheck
  us <- zip (map fst removedProps) <$> replicateM (length ps) freshType
  obj' <- check obj (TypeApp tyObject (rowFromList (us ++ remainingProps, rest)))
  ps' <- checkProperties e ps row True
  return $ TypedValue True (ObjectUpdate obj' ps') t
check' (Accessor prop val) ty = rethrow (addHint (ErrorCheckingAccessor val prop)) $ do
  rest <- freshType
  val' <- check val (TypeApp tyObject (RCons prop ty rest))
  return $ TypedValue True (Accessor prop val') ty
check' v@(Constructor c) ty = do
  env <- getEnv
  case M.lookup c (dataConstructors env) of
    Nothing -> throwError . errorMessage $ UnknownDataConstructor c Nothing
    Just (_, _, ty1, _) -> do
      repl <- introduceSkolemScope <=< replaceAllTypeSynonyms $ ty1
      mv <- subsumes (Just v) repl ty
      case mv of
        Nothing -> internalError "check: unable to check the subsumes relation."
        Just v' -> return $ TypedValue True v' ty
check' (Let ds val) ty = do
  (ds', val') <- inferLetBinding [] ds val (`check` ty)
  return $ TypedValue True (Let ds' val') ty
check' val kt@(KindedType ty kind) = do
  checkTypeKind ty kind
  val' <- check' val ty
  return $ TypedValue True val' kt
check' (PositionedValue pos _ val) ty =
  warnAndRethrowWithPosition pos $ check' val ty
check' val ty = do
  TypedValue _ val' ty' <- infer val
  mt <- subsumes (Just val') ty' ty
  case mt of
    Nothing -> internalError "check: unable to check the subsumes relation."
    Just v' -> return $ TypedValue True v' ty

-- |
-- Check the type of a collection of named record fields
--
-- The @lax@ parameter controls whether or not every record member has to be provided. For object updates, this is not the case.
--
checkProperties ::
  (Functor m, Applicative m, MonadSupply m, MonadState CheckState m, MonadError MultipleErrors m, MonadWriter MultipleErrors m) =>
  Expr ->
  [(String, Expr)] ->
  Type ->
  Bool ->
  m [(String, Expr)]
checkProperties expr ps row lax = let (ts, r') = rowToList row in go ps ts r' where
  go [] [] REmpty = return []
  go [] [] u@(TUnknown _)
    | lax = return []
    | otherwise = do unifyTypes u REmpty
                     return []
  go [] [] Skolem{} | lax = return []
  go [] ((p, _): _) _ | lax = return []
                      | otherwise = throwError . errorMessage $ PropertyIsMissing p
  go ((p,_):_) [] REmpty = throwError . errorMessage $ AdditionalProperty p
  go ((p,v):ps') ts r =
    case lookup p ts of
      Nothing -> do
        v'@(TypedValue _ _ ty) <- infer v
        rest <- freshType
        unifyTypes r (RCons p ty rest)
        ps'' <- go ps' ts rest
        return $ (p, v') : ps''
      Just ty -> do
        v' <- check v ty
        ps'' <- go ps' (delete (p, ty) ts) r
        return $ (p, v') : ps''
  go _ _ _ = throwError . errorMessage $ ExprDoesNotHaveType expr (TypeApp tyObject row)

-- | Check the type of a function application, rethrowing errors to provide a better error message
checkFunctionApplication ::
  (Functor m, Applicative m, MonadSupply m, MonadState CheckState m, MonadError MultipleErrors m, MonadWriter MultipleErrors m) =>
  Expr ->
  Type ->
  Expr ->
  Maybe Type ->
  m (Type, Expr)
checkFunctionApplication fn fnTy arg ret = rethrow (addHint (ErrorInApplication fn fnTy arg)) $ do
  subst <- gets checkSubstitution
  checkFunctionApplication' fn (substituteType subst fnTy) arg (substituteType subst <$> ret)

-- | Check the type of a function application
checkFunctionApplication' ::
  (Functor m, Applicative m, MonadSupply m, MonadState CheckState m, MonadError MultipleErrors m, MonadWriter MultipleErrors m) =>
  Expr ->
  Type ->
  Expr ->
  Maybe Type ->
  m (Type, Expr)
checkFunctionApplication' fn (TypeApp (TypeApp tyFunction' argTy) retTy) arg ret = do
  unifyTypes tyFunction' tyFunction
  arg' <- check arg argTy
  case ret of
    Nothing -> return (retTy, App fn arg')
    Just ret' -> do
      Just app' <- subsumes (Just (App fn arg')) retTy ret'
      return (retTy, app')
checkFunctionApplication' fn (ForAll ident ty _) arg ret = do
  replaced <- replaceVarWithUnknown ident ty
  checkFunctionApplication fn replaced arg ret
checkFunctionApplication' fn u@(TUnknown _) arg ret = do
  arg' <- do
    TypedValue _ arg' t <- infer arg
    (arg'', t') <- instantiatePolyTypeWithUnknowns arg' t
    return $ TypedValue True arg'' t'
  let ty = (\(TypedValue _ _ t) -> t) arg'
  ret' <- maybe freshType return ret
  unifyTypes u (function ty ret')
  return (ret', App fn arg')
checkFunctionApplication' fn (KindedType ty _) arg ret =
  checkFunctionApplication fn ty arg ret
checkFunctionApplication' fn (ConstrainedType constraints fnTy) arg ret = do
  dicts <- getTypeClassDictionaries
  checkFunctionApplication' (foldl App fn (map (flip TypeClassDictionary dicts) constraints)) fnTy arg ret
checkFunctionApplication' fn fnTy dict@TypeClassDictionary{} _ =
  return (fnTy, App fn dict)
checkFunctionApplication' _ fnTy arg _ = throwError . errorMessage $ CannotApplyFunction fnTy arg

-- | Compute the meet of two types, i.e. the most general type which both types subsume.
-- TODO: is this really needed?
meet ::
  (Functor m, Applicative m, MonadState CheckState m, MonadError MultipleErrors m) =>
  Expr ->
  Expr ->
  Type ->
  Type ->
  m (Expr, Expr, Type)
meet e1 e2 (ForAll ident t1 _) t2 = do
  t1' <- replaceVarWithUnknown ident t1
  meet e1 e2 t1' t2
meet e1 e2 t1 (ForAll ident t2 _) = do
  t2' <- replaceVarWithUnknown ident t2
  meet e1 e2 t1 t2'
meet e1 e2 t1 t2 = do
  unifyTypes t1 t2
  return (e1, e2, t1)

-- |
-- Ensure a set of property names and value does not contain duplicate labels
--
ensureNoDuplicateProperties :: (MonadError MultipleErrors m) => [(String, Expr)] -> m ()
ensureNoDuplicateProperties ps =
  let ls = map fst ps in
  case ls \\ nub ls of
    l : _ -> throwError . errorMessage $ DuplicateLabel l Nothing
    _ -> return ()<|MERGE_RESOLUTION|>--- conflicted
+++ resolved
@@ -468,20 +468,12 @@
 -- |
 -- Check the type of a value
 --
-<<<<<<< HEAD
-check' :: forall m.
-  (Functor m, Applicative m, MonadSupply m, MonadState CheckState m, MonadError MultipleErrors m, MonadWriter MultipleErrors m) =>
-  Expr ->
-  Type ->
-  m Expr
-=======
 check'
   :: forall m
    . (Functor m, Applicative m, MonadSupply m, MonadState CheckState m, MonadError MultipleErrors m, MonadWriter MultipleErrors m)
   => Expr
   -> Type
   -> m Expr
->>>>>>> 4f0968cd
 check' val (ForAll ident ty _) = do
   scope <- newSkolemScope
   sko <- newSkolemConstant
