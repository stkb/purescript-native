--- conflicted
+++ resolved
@@ -1,7 +1,3 @@
-<<<<<<< HEAD
-{-# LANGUAGE DataKinds #-}
-=======
->>>>>>> 4f0968cd
 {-# LANGUAGE FlexibleContexts #-}
 {-# LANGUAGE GeneralizedNewtypeDeriving #-}
 {-# LANGUAGE TupleSections #-}
