-----------------------------------------------------------------------------
--
-- Module      :  Language.PureScript.CodeGen.JS.Optimizer.Inliner
-- Copyright   :  (c) Phil Freeman 2013-14
-- License     :  MIT
--
-- Maintainer  :  Phil Freeman <paf31@cantab.net>
-- Stability   :  experimental
-- Portability :
--
-- |
-- This module provides basic inlining capabilities
--
-----------------------------------------------------------------------------

module Language.PureScript.CodeGen.JS.Optimizer.Inliner (
  inlineVariables,
  inlineValues,
  inlineOperator,
  inlineCommonOperators,
  etaConvert,
  unThunk,
  evaluateIifes
) where

import Data.Maybe (fromMaybe)
import Data.List (stripPrefix)

import Language.PureScript.CodeGen.JS.AST
import Language.PureScript.CodeGen.JS.Common
import Language.PureScript.CodeGen.Cpp (cleanName')
import Language.PureScript.Names
import Language.PureScript.CodeGen.JS.Optimizer.Common
import qualified Language.PureScript.Constants as C

shouldInline :: JS -> Bool
shouldInline (JSVar _) = True
shouldInline (JSNumericLiteral _) = True
shouldInline (JSStringLiteral _) = True
shouldInline (JSBooleanLiteral _) = True
shouldInline (JSAccessor _ val) = shouldInline val
shouldInline (JSIndexer index val) = shouldInline index && shouldInline val
shouldInline _ = False

etaConvert :: JS -> JS
etaConvert = everywhereOnJS convert
  where
  convert :: JS -> JS
  convert (JSBlock [JSReturn (JSApp (JSFunction Nothing idents block@(JSBlock body)) args)])
    | all shouldInline args &&
      not (any (`isRebound` block) (map JSVar idents)) &&
      not (any (`isRebound` block) args)
      = JSBlock (map (replaceIdents (zip idents args)) body)
  convert (JSFunction Nothing [] (JSBlock [JSReturn (JSApp fn [])])) = fn
  convert js = js

unThunk :: JS -> JS
unThunk = everywhereOnJS convert
  where
  convert :: JS -> JS
  convert (JSBlock []) = JSBlock []
  convert (JSBlock jss) =
    case last jss of
      JSReturn (JSApp (JSFunction Nothing [] (JSBlock body)) []) -> JSBlock $ init jss ++ body
      _ -> JSBlock jss
  convert js = js

evaluateIifes :: JS -> JS
evaluateIifes = everywhereOnJS convert
  where
  convert :: JS -> JS
  convert (JSApp (JSFunction Nothing [] (JSBlock [JSReturn ret])) []) = ret
  convert js = js

inlineVariables :: JS -> JS
inlineVariables = everywhereOnJS $ removeFromBlock go
  where
  go :: [JS] -> [JS]
  go [] = []
  go (JSVariableIntroduction var (Just js) : sts)
    | shouldInline js && not (any (isReassigned var) sts) && not (any (isRebound js) sts) && not (any (isUpdated var) sts) =
      go (map (replaceIdent var js) sts)
  go (s:sts) = s : go sts

inlineValues :: JS -> JS
inlineValues = everywhereOnJS convert
  where
  convert :: JS -> JS
  convert (JSApp fn [dict]) | isPreludeDict C.semiringNumber dict && isPreludeFn C.zero fn = JSNumericLiteral (Left 0)
  convert (JSApp fn [dict]) | isPreludeDict C.semiringNumber dict && isPreludeFn C.one fn = JSNumericLiteral (Left 1)
  convert (JSApp (JSApp fn [x]) [y]) | isPreludeFn (C.%) fn = JSBinary Modulus x y
  convert other = other

inlineOperator :: (String, String) -> (JS -> JS -> JS) -> JS -> JS
inlineOperator (m, op) f = everywhereOnJS convert
  where
  convert :: JS -> JS
  convert (JSApp (JSApp op' [x]) [y]) | isOp op' = f x y
  convert other = other
  isOp (JSAccessor longForm (JSVar m')) = m == m' && longForm == identToJs (Op op)
  isOp (JSIndexer (JSStringLiteral op') (JSVar m')) = m == m' && op == op'
  isOp _ = False

inlineCommonOperators :: JS -> JS
inlineCommonOperators = applyAll $
  [ binary C.semiringNumber (C.+) Add
  , binary C.semiringNumber (C.*) Multiply
  , binary C.ringNumber (C.-) Subtract
  , unary  C.ringNumber C.negate Negate
  , binary C.moduloSemiringNumber (C./) Divide

  , binary C.ordNumber (C.<) LessThan
  , binary C.ordNumber (C.>) GreaterThan
  , binary C.ordNumber (C.<=) LessThanOrEqualTo
  , binary C.ordNumber (C.>=) GreaterThanOrEqualTo

  , binary C.eqNumber (C.==) EqualTo
  , binary C.eqNumber (C./=) NotEqualTo
  , binary C.eqString (C.==) EqualTo
  , binary C.eqString (C./=) NotEqualTo
  , binary C.eqBoolean (C.==) EqualTo
  , binary C.eqBoolean (C./=) NotEqualTo

  , binary C.semigroupString (C.<>) Add
  , binary C.semigroupString (C.++) Add

  , binaryFunction C.bitsNumber C.shl ShiftLeft
  , binaryFunction C.bitsNumber C.shr ShiftRight
  , binaryFunction C.bitsNumber C.zshr ZeroFillShiftRight
  , binary         C.bitsNumber (C..&.) BitwiseAnd
  , binary         C.bitsNumber (C..|.) BitwiseOr
  , binary         C.bitsNumber (C..^.) BitwiseXor
  , unary          C.bitsNumber C.complement BitwiseNot

  , binary C.boolLikeBoolean (C.&&) And
  , binary C.boolLikeBoolean (C.||) Or
  , unary  C.boolLikeBoolean C.not Not
  ] ++
  [ fn | i <- [0..10], fn <- [ mkFn i, runFn i ] ]
  where
  binary :: String -> String -> BinaryOperator -> JS -> JS
  binary dictName opString op = everywhereOnJS convert
    where
    convert :: JS -> JS
<<<<<<< HEAD
    convert (JSApp (JSApp fn [x]) [y]) | isOp fn = JSBinary op x y
    convert (JSApp (JSApp (JSApp fn [dict]) [x]) [y]) | isOp fn && isOpDict dictName dict = JSBinary op x y
    convert other = other
    isOp (JSVar varName)
      | (Just varName') <- stripPrefix C.prelude varName = cleanName' varName' == identToJs (Op opString)
    isOp (JSAccessor longForm (JSAccessor prelude (JSVar _))) = prelude == C.prelude && longForm == identToJs (Op opString)
    isOp (JSIndexer (JSStringLiteral op') (JSVar prelude)) = prelude == C.prelude && opString == op'
    isOp _ = False
=======
    convert (JSApp (JSApp (JSApp fn [dict]) [x]) [y]) | isPreludeDict dictName dict && isPreludeFn opString fn = JSBinary op x y
    convert other = other
>>>>>>> d844d147
  binaryFunction :: String -> String -> BinaryOperator -> JS -> JS
  binaryFunction dictName fnName op = everywhereOnJS convert
    where
    convert :: JS -> JS
<<<<<<< HEAD
    convert (JSApp (JSApp fn [x]) [y]) | isOp fn = JSBinary op x y
    convert (JSApp (JSApp (JSApp fn [dict]) [x]) [y]) | isOp fn && isOpDict dictName dict = JSBinary op x y
    convert other = other
    isOp (JSVar varName)
      | (Just varName') <- stripPrefix C.prelude varName = cleanName' varName' == fnName
    isOp (JSAccessor fnName' (JSVar prelude)) = prelude == C.prelude && fnName == fnName'
    isOp _ = False
=======
    convert (JSApp (JSApp (JSApp fn [dict]) [x]) [y]) | isPreludeFn fnName fn && isPreludeDict dictName dict = JSBinary op x y
    convert other = other
>>>>>>> d844d147
  unary :: String -> String -> UnaryOperator -> JS -> JS
  unary dictName fnName op = everywhereOnJS convert
    where
    convert :: JS -> JS
<<<<<<< HEAD
    convert (JSApp fn [x]) | isOp fn = JSUnary op x
    convert (JSApp (JSApp fn [dict]) [x]) | isOp fn && isOpDict dictName dict = JSUnary op x
    convert other = other
    isOp (JSVar varName)
      | (Just varName') <- stripPrefix C.prelude varName = cleanName' varName' == fnName
    isOp (JSAccessor fnName' (JSVar prelude)) = prelude == C.prelude && fnName' == fnName
    isOp _ = False
  isOpDict dictName (JSAccessor prop (JSVar prelude)) = prelude == C.prelude && prop == dictName
  isOpDict _ _ = False
=======
    convert (JSApp (JSApp fn [dict]) [x]) | isPreludeFn fnName fn && isPreludeDict dictName dict = JSUnary op x
    convert other = other
>>>>>>> d844d147
  mkFn :: Int -> JS -> JS
  mkFn 0 = everywhereOnJS convert
    where
    convert :: JS -> JS
    convert (JSApp mkFnN [JSFunction Nothing [_] (JSBlock js)]) | isNFn C.mkFn 0 mkFnN =
      JSFunction Nothing [] (JSBlock js)
    convert other = other
  mkFn n = everywhereOnJS convert
    where
    convert :: JS -> JS
    convert orig@(JSApp mkFnN [fn]) | isNFn C.mkFn n mkFnN =
      case collectArgs n [] fn of
        Just (args, js) -> JSFunction Nothing args (JSBlock js)
        Nothing -> orig
    convert other = other
    collectArgs :: Int -> [String] -> JS -> Maybe ([String], [JS])
    collectArgs 1 acc (JSFunction Nothing [oneArg] (JSBlock js)) | length acc == n - 1 = Just (reverse (oneArg : acc), js)
    collectArgs m acc (JSFunction Nothing [oneArg] (JSBlock [JSReturn ret])) = collectArgs (m - 1) (oneArg : acc) ret
    collectArgs _ _   _ = Nothing

  isNFn :: String -> Int -> JS -> Bool
  isNFn prefix n (JSVar name) = name == (prefix ++ show n)
  isNFn prefix n (JSAccessor name (JSVar dataFunction)) | dataFunction == C.dataFunction = name == (prefix ++ show n)
  isNFn _ _ _ = False

  runFn :: Int -> JS -> JS
  runFn n = everywhereOnJS convert
    where
    convert :: JS -> JS
    convert js = fromMaybe js $ go n [] js

    go :: Int -> [JS] -> JS -> Maybe JS
    go 0 acc (JSApp runFnN [fn]) | isNFn C.runFn n runFnN && length acc == n = Just (JSApp fn acc)
    go m acc (JSApp lhs [arg]) = go (m - 1) (arg : acc) lhs
    go _ _   _ = Nothing

isPreludeDict :: String -> JS -> Bool
isPreludeDict dictName (JSAccessor prop (JSVar prelude)) = prelude == C.prelude && prop == dictName
isPreludeDict _ _ = False

isPreludeFn :: String -> JS -> Bool
isPreludeFn fnName (JSAccessor fnName' (JSVar prelude)) = prelude == C.prelude && fnName' == fnName
isPreludeFn fnName (JSIndexer (JSStringLiteral fnName') (JSVar prelude)) = prelude == C.prelude && fnName' == fnName
isPreludeFn fnName (JSAccessor longForm (JSAccessor prelude (JSVar _))) = prelude == C.prelude && longForm == identToJs (Op fnName)
isPreludeFn _ _ = False<|MERGE_RESOLUTION|>--- conflicted
+++ resolved
@@ -142,53 +142,23 @@
   binary dictName opString op = everywhereOnJS convert
     where
     convert :: JS -> JS
-<<<<<<< HEAD
-    convert (JSApp (JSApp fn [x]) [y]) | isOp fn = JSBinary op x y
-    convert (JSApp (JSApp (JSApp fn [dict]) [x]) [y]) | isOp fn && isOpDict dictName dict = JSBinary op x y
-    convert other = other
-    isOp (JSVar varName)
-      | (Just varName') <- stripPrefix C.prelude varName = cleanName' varName' == identToJs (Op opString)
-    isOp (JSAccessor longForm (JSAccessor prelude (JSVar _))) = prelude == C.prelude && longForm == identToJs (Op opString)
-    isOp (JSIndexer (JSStringLiteral op') (JSVar prelude)) = prelude == C.prelude && opString == op'
-    isOp _ = False
-=======
+    convert (JSApp (JSApp fn [x]) [y]) | isPreludeFn opString fn = JSBinary op x y
     convert (JSApp (JSApp (JSApp fn [dict]) [x]) [y]) | isPreludeDict dictName dict && isPreludeFn opString fn = JSBinary op x y
     convert other = other
->>>>>>> d844d147
   binaryFunction :: String -> String -> BinaryOperator -> JS -> JS
   binaryFunction dictName fnName op = everywhereOnJS convert
     where
     convert :: JS -> JS
-<<<<<<< HEAD
-    convert (JSApp (JSApp fn [x]) [y]) | isOp fn = JSBinary op x y
-    convert (JSApp (JSApp (JSApp fn [dict]) [x]) [y]) | isOp fn && isOpDict dictName dict = JSBinary op x y
-    convert other = other
-    isOp (JSVar varName)
-      | (Just varName') <- stripPrefix C.prelude varName = cleanName' varName' == fnName
-    isOp (JSAccessor fnName' (JSVar prelude)) = prelude == C.prelude && fnName == fnName'
-    isOp _ = False
-=======
+    convert (JSApp (JSApp fn [x]) [y]) | isPreludeFn fnName fn = JSBinary op x y
     convert (JSApp (JSApp (JSApp fn [dict]) [x]) [y]) | isPreludeFn fnName fn && isPreludeDict dictName dict = JSBinary op x y
     convert other = other
->>>>>>> d844d147
   unary :: String -> String -> UnaryOperator -> JS -> JS
   unary dictName fnName op = everywhereOnJS convert
     where
     convert :: JS -> JS
-<<<<<<< HEAD
-    convert (JSApp fn [x]) | isOp fn = JSUnary op x
-    convert (JSApp (JSApp fn [dict]) [x]) | isOp fn && isOpDict dictName dict = JSUnary op x
-    convert other = other
-    isOp (JSVar varName)
-      | (Just varName') <- stripPrefix C.prelude varName = cleanName' varName' == fnName
-    isOp (JSAccessor fnName' (JSVar prelude)) = prelude == C.prelude && fnName' == fnName
-    isOp _ = False
-  isOpDict dictName (JSAccessor prop (JSVar prelude)) = prelude == C.prelude && prop == dictName
-  isOpDict _ _ = False
-=======
+    convert (JSApp fn [x]) | isPreludeFn fnName fn = JSUnary op x
     convert (JSApp (JSApp fn [dict]) [x]) | isPreludeFn fnName fn && isPreludeDict dictName dict = JSUnary op x
     convert other = other
->>>>>>> d844d147
   mkFn :: Int -> JS -> JS
   mkFn 0 = everywhereOnJS convert
     where
@@ -230,6 +200,8 @@
 isPreludeDict _ _ = False
 
 isPreludeFn :: String -> JS -> Bool
+isPreludeFn fnName (JSVar varName)
+  | (Just varName') <- stripPrefix C.prelude varName = cleanName' varName' == fnName
 isPreludeFn fnName (JSAccessor fnName' (JSVar prelude)) = prelude == C.prelude && fnName' == fnName
 isPreludeFn fnName (JSIndexer (JSStringLiteral fnName') (JSVar prelude)) = prelude == C.prelude && fnName' == fnName
 isPreludeFn fnName (JSAccessor longForm (JSAccessor prelude (JSVar _))) = prelude == C.prelude && longForm == identToJs (Op fnName)
