-----------------------------------------------------------------------------
--
-- Module      :  Language.PureScript.CodeGen.JS
-- Copyright   :  (c) Phil Freeman 2013
-- License     :  MIT
--
-- Maintainer  :  Phil Freeman <paf31@cantab.net>
-- Stability   :  experimental
-- Portability :
--
-- |
-- This module generates code in the simplified Javascript intermediate representation from Purescript code
--
-----------------------------------------------------------------------------

{-# LANGUAGE GADTs, ViewPatterns, PatternGuards #-}

module Language.PureScript.CodeGen.JS (
    module AST,
    module Common,
    bindToJs,
    moduleToJs
) where

import Data.List ((\\), delete)
import Data.List (intercalate, isInfixOf, isPrefixOf, nubBy, sortBy)
import Data.Function (on)
import Data.Maybe (mapMaybe)
import Data.Maybe (fromMaybe, listToMaybe)

import Control.Applicative
import Control.Arrow ((&&&))
import Control.Monad (foldM, replicateM, forM)

import Language.PureScript.CodeGen.JS.AST as AST
import Language.PureScript.CodeGen.JS.Common as Common
import Language.PureScript.CoreFn
import Language.PureScript.Names
import Language.PureScript.CodeGen.JS.Optimizer
import Language.PureScript.Options
import Language.PureScript.Supply
import Language.PureScript.Traversals (sndM)
import qualified Language.PureScript.Constants as C
import qualified Language.PureScript.Types as T

import Language.PureScript.CodeGen.Cpp
import Debug.Trace

-- |
-- Generate code in the simplified Javascript intermediate representation for all declarations in a
-- module.
--
moduleToJs :: (Functor m, Applicative m, Monad m) => Options mode -> Module Ann -> SupplyT m [JS]
moduleToJs opts (Module name imps exps foreigns decls) = do
  let jsImports = map (importToJs opts) . delete (ModuleName [ProperName C.prim]) . (\\ [name]) $ imps
  let foreigns' = mapMaybe (\(_, js, _) -> js) foreigns
  jsDecls <- mapM (bindToJs name) decls
  let optimized = concatMap (map $ optimize opts) jsDecls
  let isModuleEmpty = null exps
  let moduleHeader = dataTypes decls ++ map stripImpls optimized
  let moduleBody = map stripDecls optimized
  let exps' = JSObjectLiteral $ map (runIdent &&& JSVar . identToJs) exps
  return $ case optionsAdditional opts of
    MakeOptions -> moduleBody -- ++ [JSAssignment (JSAccessor "exports" (JSVar "module")) exps']
    CompileOptions ns _ _ | not isModuleEmpty ->
      headerPreamble
      ++ [JSNamespace (moduleNameToJs name) (moduleHeader ++ foreigns')
        , JSRaw "// end of header"]
      ++ [JSNamespace (moduleNameToJs name) (moduleBody)]
    _ -> []

-- |
-- Generates Javascript code for a module import.
--
importToJs :: Options mode -> ModuleName -> JS
importToJs opts mn =
  JSVariableIntroduction (moduleNameToJs mn) (Just moduleBody)
  where
  moduleBody = case optionsAdditional opts of
    MakeOptions -> JSApp (JSVar "require") [JSStringLiteral (runModuleName mn)]
    CompileOptions ns _ _ -> JSAccessor (moduleNameToJs mn) (JSVar ns)

-- |
-- Generate code in the simplified Javascript intermediate representation for a declaration
--
bindToJs :: (Functor m, Applicative m, Monad m) => ModuleName -> Bind Ann -> SupplyT m [JS]
bindToJs mp (NonRec ident val) = return <$> nonRecToJS mp ident val
bindToJs mp (Rec vals) = forM vals (uncurry (nonRecToJS mp))

-- |
-- Generate code in the simplified Javascript intermediate representation for a single non-recursive
-- declaration.
--
-- The main purpose of this function is to handle code generation for comments.
--
nonRecToJS :: (Functor m, Applicative m, Monad m) => ModuleName -> Ident -> Expr Ann -> SupplyT m JS
nonRecToJS m i e@(extractAnn -> (_, com, _, _)) | not (null com) =
  JSComment com <$> nonRecToJS m i (modifyAnn removeComments e)
nonRecToJS mp ident val = do
  js <- valueToJs mp val
<<<<<<< HEAD
  return $ JSVariableIntroduction (identToJs ident) (expr js)
  where
    expr (JSFunction orig args sts) = Just (JSFunction (fnName orig (identToJs ident)) args sts)
    expr (JSVar name)
      | (Var (_, _, ty@(Just _), _) fn) <- val,
        "@fn<" `isInfixOf` name -- TODO: need better check here
        = Just (JSFunction (Just $ templTypes mp ty ++ fnRetStr mp ty ++ ' ' : identToJs ident)
            [fnArgStr mp ty ++ " arg"] (JSBlock [JSReturn $ JSApp (qualifiedToJS mp id fn) [JSVar "arg"]]))
    expr js = Just js
=======
  return $ JSVariableIntroduction (identToJs ident) (Just js)

>>>>>>> 783802dd

-- |
-- Generate code in the simplified Javascript intermediate representation for a variable based on a
-- PureScript identifier.
--
var :: Ident -> JS
var = JSVar . identToJs

-- |
-- Generate code in the simplified Javascript intermediate representation for an accessor based on
-- a PureScript identifier. If the name is not valid in Javascript (symbol based, reserved name) an
-- indexer is returned.
--
accessor :: Ident -> JS -> JS
accessor (Ident prop) = accessorString prop
accessor (Op op) = JSIndexer (JSStringLiteral op)

accessorString :: String -> JS -> JS
accessorString prop | identNeedsEscaping prop = JSIndexer (JSStringLiteral prop)
                    | otherwise = JSAccessor prop

-- |
-- Generate code in the simplified Javascript intermediate representation for a value or expression.
--
valueToJs :: (Functor m, Applicative m, Monad m) => ModuleName -> Expr Ann -> SupplyT m JS
valueToJs m (Literal _ l) =
  literalToValueJS m l
valueToJs m (Var (_, _, _, Just (IsConstructor _ 0)) name) =
  return $ JSAccessor "value" $ qualifiedToJS m id name
valueToJs m (Var (_, _, ty, Just (IsConstructor _ _)) name) =
  return $ JSVar . mkDataFn $ qualifiedToStr m mkUnique' name ++ (getSpecialization $ fnRetStr m ty)
valueToJs m (Accessor _ prop val) =
  accessorString prop <$> valueToJs m val
valueToJs m (ObjectUpdate _ o ps) = do
  obj <- valueToJs m o
  sts <- mapM (sndM (valueToJs m)) ps
  extendObj obj sts
valueToJs _ e@(Abs (_, _, _, Just IsTypeClassConstructor) _ _) =
  let args = unAbs e
  in return $ noOp
  where
  unAbs :: Expr Ann -> [Ident]
  unAbs (Abs _ arg val) = arg : unAbs val
  unAbs _ = []
  assign :: Ident -> JS
  assign name = JSAssignment (accessorString (runIdent name) (JSVar "this"))
                             (var name)
valueToJs m (Abs (_, _, (Just (T.ConstrainedType ts _)), _) _ val)
    | (Abs (_, _, t, _) _ val') <- val, Nothing <- t = valueToJs m (dropAbs (length ts - 2) val') -- TODO: confirm '-2'
    | otherwise = valueToJs m val
    where
      dropAbs :: Int -> Expr Ann -> Expr Ann
      dropAbs n (Abs _ _ ann) | n > 0 = dropAbs (n-1) ann
      dropAbs _ a = a
valueToJs m (Abs (_, _, Just ty, _) arg val) | isConstrained ty = return noOp
  where
    isConstrained :: T.Type -> Bool
    isConstrained (T.ForAll _ (T.ConstrainedType _ _) _) = True
    isConstrained (T.ForAll _ t _) = isConstrained t
    isConstrained _ = False
valueToJs m (Abs (_, _, ty, _) arg val) = do
  ret <- valueToJs m val
  return $ JSFunction (Just annotatedName) [fnArgStr m ty ++ ' ' : identToJs arg] (JSBlock [JSReturn ret])
  where
    annotatedName = templTypes m ty ++ fnRetStr m ty
valueToJs m e@App{} = do
  let (f, args, appTy) = unApp e [] Nothing
  args' <- mapM (valueToJs m) (filter (not . typeinst) args)
  let tci = instanceJs $ filter typeinst args
  case f of
    Var (_, _, _, Just IsNewtype) name ->
      return $ JSApp (JSVar . mkData $ qualifiedToStr m mkUnique' name ++ getAppSpecType m e 0) (take 1 args')
    Var (_, _, _, Just (IsConstructor _ arity)) name | arity == length args ->
      return $ JSApp (JSVar . mkData $ qualifiedToStr m mkUnique' name ++ getAppSpecType m e 0) args'
    Var (_, _, _, Just (IsConstructor _ arity)) name | not (null args) ->
      return $ foldl (\fn a -> JSApp fn [a]) (JSVar . mkDataFn $ qualifiedToStr m mkUnique' name
                                                              ++ getAppSpecType m e (arity - length args + 1)) args'
    Var (_, _, ty, Just IsTypeClassConstructor) name ->
      return $ JSNamespace [] (map toVarDecl (zip (names ty) args'))
    _ -> flip (foldl (\fn a -> JSApp fn [a])) args' <$> do fn <- valueToJs m f
                                                           return $ instfn tci fn appTy
  where
  unApp :: Expr Ann -> [Expr Ann] -> Maybe T.Type -> (Expr Ann, [Expr Ann], Maybe T.Type)
  unApp (App (_, _, Just ty', _) val arg) args _ = unApp val (arg : args) (Just ty')
  unApp (App _ val arg) args ty = unApp val (arg : args) ty
  unApp other args ty = (other, args, ty)

  names ty = map fst (fst . T.rowToList $ fromMaybe T.REmpty ty)
  toVarDecl :: (String, JS) -> JS
  toVarDecl (nm, js) | JSFunction _ _ _ <- js, C.__superclass_ `isPrefixOf` nm = noOp
  toVarDecl (nm, js) =
    JSVariableIntroduction (identToJs $ Ident nm)
                           (Just $ case js of
                                     JSFunction orig ags sts -> JSFunction (fnName orig nm) ags sts
                                     _ -> js)
  typeinst :: Expr Ann -> Bool
  typeinst (Var (_, _, Nothing, Nothing) _) = True -- TODO: make sure this doesn't remove the wrong (untyped) args
  typeinst _ = False

  instanceJs :: [Expr Ann] -> [JS]
  instanceJs [Var (_, _, Nothing, Nothing) (Qualified (Just _) ident)] = [JSVar $ identToJs ident]
  instanceJs _ = []

  instfn :: [JS] -> JS -> Maybe T.Type -> JS
  instfn [JSVar inst] (JSVar name) ty
    | ':' `elem` name = JSVar . intercalate "::" $ init parts ++ (inst : tail parts)
    | otherwise = JSVar (inst ++ "::" ++ name')
    where
      parts = words $ map (\c -> case c of ':' -> ' '
                                           _ -> c) name'
      name' = specializedName name ty
  instfn _ js _ = js

  specializedName :: String -> Maybe T.Type -> String
  specializedName name Nothing = name
  specializedName name (Just ty)
    | utys@(_:_) <- unresolvableTypes =
        rmType name ++ '<' : (intercalate "," $ snd <$> filter (flip elem utys . fst) types) ++ ">"
    | otherwise = name
    where
      unresolvableTypes = (templParms . getRet $ ftypeStr) \\ (templParms . getArg $ ftypeStr)
      types = nubBy ((==) `on` fst) . sortBy (compare `on` fst) $
              zip (extractTypes . getRet $ ftypeStr) (extractTypes $ typestr m ty)
      ftypeStr | ('@':'f':'n':'<':ss) <- getType name = init ss
               | otherwise = []

valueToJs m (Var (_, _, ty, Just IsNewtype) ident) =
  return $ JSVar . mkDataFn $ qualifiedToStr m (mkUnique' . mkUnique') ident ++ (getSpecialization $ fnRetStr m ty)
valueToJs m (Var (_, _, Just ty, _) ident) =
  return $ varJs m ident
  where
    varJs :: ModuleName -> Qualified Ident -> JS
    varJs _ (Qualified Nothing ident) = JSVar $ identToJs ident ++ addType (typestr m ty)
    varJs m qual = JSVar $ (qualifiedToStr m id qual) ++ addType (typestr m ty)
valueToJs m (Var _ ident) =
  return $ varToJs m ident
valueToJs m (Case _ values binders) = do
  vals <- mapM (valueToJs m) values
  bindersToJs m binders vals
valueToJs m (Let _ ds val) = do
  decls <- concat <$> mapM (bindToJs m) ds
  ret <- valueToJs m val
  return $ JSApp (JSFunction Nothing [] (JSBlock (decls ++ [JSReturn ret]))) []
valueToJs m (Constructor (_, _, Just ty, Just IsNewtype) (ProperName typename) (ProperName ctor) _) =
  return $ JSData (mkUnique ctor) typename [typestr m ty] noOp
valueToJs m (Constructor (_, _, ty, _) (ProperName typename) (ProperName ctor) arity) =
    return $ JSData (mkUnique ctor) typename (fields ty) (JSVariableIntroduction [] $ Just $ mkfn fname (fields ty))
  where
    fields :: Maybe T.Type -> [String]
    fields ty = map (\(t,n) -> t ++ ' ' : ("value" ++ show n)) $ zip (types ty) ([0..] :: [Int])

    types :: Maybe T.Type -> [String]
    types Nothing = []
    types (Just (T.RCons _ ty row)) = (typestr m ty) : types (Just row)
    types (Just T.REmpty) = []

    mkfn :: Maybe String -> [String] -> JS
    mkfn name@(Just _) [] = JSFunction name [] $ JSBlock [JSReturn $ JSApp (JSVar $ mkData (mkUnique ctor)) []]
    mkfn name (arg:args) = JSFunction name [arg] $ JSBlock [JSReturn $ mkfn Nothing args]
    mkfn Nothing [] = JSApp (JSVar $ mkData (mkUnique ctor)) (JSVar <$> last . words <$> fields ty)

    fname = Just $ fty (types ty) ++ ' ': dataCtorName;

    fty :: [String] -> String
    fty [] = asDataTy $ mkUnique ctor
    fty [_] = asDataTy $ mkUnique ctor
    fty (_:t:ts) = "fn<" ++ t ++ "," ++ fty ts ++ ">"

iife :: String -> [JS] -> JS
iife v exprs = JSApp (JSFunction Nothing [] (JSBlock $ exprs ++ [JSReturn $ JSVar v])) []

literalToValueJS :: (Functor m, Applicative m, Monad m) => ModuleName -> Literal (Expr Ann) -> SupplyT m JS
literalToValueJS _ (NumericLiteral n) = return $ JSNumericLiteral n
literalToValueJS _ (StringLiteral s) = return $ JSStringLiteral s
literalToValueJS _ (BooleanLiteral b) = return $ JSBooleanLiteral b
literalToValueJS m (ArrayLiteral xs) = JSArrayLiteral <$> mapM (valueToJs m) xs
literalToValueJS m (ObjectLiteral ps) = JSObjectLiteral <$> mapM (sndM (valueToJs m)) ps

-- |
-- Shallow copy an object.
--
extendObj :: (Functor m, Applicative m, Monad m) => JS -> [(String, JS)] -> SupplyT m JS
extendObj obj sts = do
  newObj <- freshName
  key <- freshName
  let
    jsKey = JSVar key
    jsNewObj = JSVar newObj
    block = JSBlock (objAssign:copy:extend ++ [JSReturn jsNewObj])
    objAssign = JSVariableIntroduction newObj (Just $ JSObjectLiteral [])
    copy = JSForIn key obj $ JSBlock [JSIfElse cond assign Nothing]
    cond = JSApp (JSAccessor "hasOwnProperty" obj) [jsKey]
    assign = JSBlock [JSAssignment (JSIndexer jsKey jsNewObj) (JSIndexer jsKey obj)]
    stToAssign (s, js) = JSAssignment (JSAccessor s jsNewObj) js
    extend = map stToAssign sts
  return $ JSApp (JSFunction Nothing [] block) []

-- |
-- Generate code in the simplified Javascript intermediate representation for a reference to a
-- variable.
--
varToJs :: ModuleName -> Qualified Ident -> JS
varToJs _ (Qualified Nothing ident) = var ident
varToJs m qual = qualifiedToJS m id qual

-- |
-- Generate code in the simplified Javascript intermediate representation for a reference to a
-- variable that may have a qualified name.
--
qualifiedToJS :: ModuleName -> (a -> Ident) -> Qualified a -> JS
qualifiedToJS _ f (Qualified (Just (ModuleName [ProperName mn])) a) | mn == C.prim = JSVar . runIdent $ f a
qualifiedToJS m f (Qualified (Just m') a) | m /= m' = (JSVar (moduleNameToJs m' ++ "::" ++ identToJs (f a)))
qualifiedToJS _ f (Qualified _ a) = JSVar $ identToJs (f a)

-- |
-- Generate code in the simplified Javascript intermediate representation for pattern match binders
-- and guards.
--
bindersToJs :: (Functor m, Applicative m, Monad m) => ModuleName -> [CaseAlternative Ann] -> [JS] -> SupplyT m JS
bindersToJs m binders vals = do
  untypedValNames <- replicateM (length vals) freshName
  let valNames = copyTyInfo <$> zip untypedValNames vals
  let assignments = zipWith JSVariableIntroduction valNames (map Just vals)
  fn' <- forM binders $ \(CaseAlternative bs result) -> do
    ret <- guardsToJs result
    ret' <- go valNames ret bs
    return (ret', retType result)
  let jss = fst <$> fn'
  let name = listToMaybe . filter (not . null) $ map snd fn'
  return $ JSApp (JSFunction name [] (JSBlock (assignments ++ concat jss ++ [JSThrow $ JSStringLiteral "Failed pattern match"])))
                 []
  where
    go :: (Functor m, Applicative m, Monad m) => [String] -> [JS] -> [Binder Ann] -> SupplyT m [JS]
    go _ done [] = return done
    go (v:vs) done' (b:bs) = do
      done'' <- go vs done' bs
      binderToJs m v done'' b
    go _ _ _ = error "Invalid arguments to bindersToJs"

    guardsToJs :: (Functor m, Applicative m, Monad m) => Either [(Guard Ann, Expr Ann)] (Expr Ann) -> SupplyT m [JS]
    guardsToJs (Left gs) = forM gs $ \(cond, val) -> do
      cond' <- valueToJs m cond
      done  <- valueToJs m val
      return $ JSIfElse cond' (JSBlock [JSReturn done]) Nothing
    guardsToJs (Right v) = return . JSReturn <$> valueToJs m v

    copyTyInfo :: (String, JS) -> String
    copyTyInfo (s, JSVar v) = s ++ getType v
    copyTyInfo (s, _) = s

    retType :: Either [(Guard Ann, Expr Ann)] (Expr Ann) -> String
    retType (Right (App (_, _, Just ty, _) _ _)) = typestr m ty ++ " f"
    retType (Left vs@(_:_)) = retType (Right . snd $ last vs)
    retType _ = []

-- |
-- Generate code in the simplified Javascript intermediate representation for a pattern match
-- binder.
--
binderToJs :: (Functor m, Applicative m, Monad m) => ModuleName -> String -> [JS] -> Binder Ann -> SupplyT m [JS]
binderToJs _ _ done (NullBinder{}) = return done
binderToJs m varName done (LiteralBinder _ l) =
  literalToBinderJS m varName done l
binderToJs _ varName done (VarBinder _ ident) =
  return (JSVariableIntroduction (identToJs ident) (Just (JSVar varName)) : done)
binderToJs m varName done (ConstructorBinder (_, _, _, Just IsNewtype) _ _ [b]) =
  binderToJs m varName done b
binderToJs m varName done (ConstructorBinder (_, _, _, Just (IsConstructor ctorType _)) _ ctor bs) = do
  js <- go 0 done bs
  return $ case ctorType of
    ProductType -> js
    SumType ->
      [JSIfElse (JSInstanceOf (JSVar varName) (JSVar ctorName))
                (JSBlock js)
                Nothing]
  where
  go :: (Functor m, Applicative m, Monad m) => Integer -> [JS] -> [Binder Ann] -> SupplyT m [JS]
  go _ done' [] = return done'
  go index done' (binder:bs') = do
    argVar <- freshName
    done'' <- go (index + 1) done' bs'
    js <- binderToJs m argVar done'' binder
    return (JSVariableIntroduction argVar (Just (JSAccessor ("value" ++ show index) (JSCast (JSVar ctorName) (JSVar varName)))) : js)
  ctorName = qualifiedToStr m (Ident . mkUnique . runProperName) ctor ++ getSpecialization varName
binderToJs m varName done binder@(ConstructorBinder _ _ ctor _) | isCons ctor = do
  let (headBinders, tailBinder) = uncons [] binder
      numberOfHeadBinders = fromIntegral $ length headBinders
  js1 <- foldM (\done' (headBinder, index) -> do
    headVar <- freshName
    jss <- binderToJs m headVar done' headBinder
    return (JSVariableIntroduction headVar (Just (JSIndexer (JSNumericLiteral (Left index)) (JSVar varName))) : jss)) done (zip headBinders [0..])
  tailVar <- freshName
  js2 <- binderToJs m tailVar js1 tailBinder
  return [JSIfElse (JSBinary GreaterThanOrEqualTo (JSApp (JSAccessor "size" (JSVar varName)) []) (JSNumericLiteral (Left numberOfHeadBinders))) (JSBlock
    ( JSVariableIntroduction tailVar (Just (JSApp (JSVar . drop 1 $ getType varName) [
                                            JSBinary Add (JSApp (JSAccessor "begin" (JSVar varName)) [])
                                                         (JSNumericLiteral (Left numberOfHeadBinders)),
                                            JSApp (JSAccessor "end" (JSVar varName)) []
                                            ])) : js2
    )) Nothing]
  where
  uncons :: [Binder Ann] -> Binder Ann -> ([Binder Ann], Binder Ann)
  uncons acc (ConstructorBinder _ _ ctor' [h, t]) | isCons ctor' = uncons (h : acc) t
  uncons acc tailBinder = (reverse acc, tailBinder)
binderToJs _ _ _ b@(ConstructorBinder{}) =
  error $ "Invalid ConstructorBinder in binderToJs: " ++ show b
binderToJs m varName done (NamedBinder _ ident binder) = do
  js <- binderToJs m varName done binder
  return (JSVariableIntroduction (identToJs ident) (Just (JSVar varName)) : js)

literalToBinderJS :: (Functor m, Applicative m, Monad m) => ModuleName -> String -> [JS] -> Literal (Binder Ann) -> SupplyT m [JS]
literalToBinderJS _ varName done (NumericLiteral num) =
  return [JSIfElse (JSBinary EqualTo (JSVar varName) (JSNumericLiteral num)) (JSBlock done) Nothing]
literalToBinderJS _ varName done (StringLiteral str) =
  return [JSIfElse (JSBinary EqualTo (JSVar varName) (JSStringLiteral str)) (JSBlock done) Nothing]
literalToBinderJS _ varName done (BooleanLiteral True) =
  return [JSIfElse (JSVar varName) (JSBlock done) Nothing]
literalToBinderJS _ varName done (BooleanLiteral False) =
  return [JSIfElse (JSUnary Not (JSVar varName)) (JSBlock done) Nothing]
literalToBinderJS m varName done (ObjectLiteral bs) = go done bs
  where
  go :: (Functor m, Applicative m, Monad m) => [JS] -> [(String, Binder Ann)] -> SupplyT m [JS]
  go done' [] = return done'
  go done' ((prop, binder):bs') = do
    propVar <- freshName
    done'' <- go done' bs'
    js <- binderToJs m propVar done'' binder
    return (JSVariableIntroduction propVar (Just (accessorString prop (JSVar varName))) : js)
literalToBinderJS m varName done (ArrayLiteral bs) = do
  js <- go done 0 bs
  return [JSIfElse (JSBinary EqualTo (JSAccessor "length" (JSVar varName)) (JSNumericLiteral (Left (fromIntegral $ length bs)))) (JSBlock js) Nothing]
  where
  go :: (Functor m, Applicative m, Monad m) => [JS] -> Integer -> [Binder Ann] -> SupplyT m [JS]
  go done' _ [] = return done'
  go done' index (binder:bs') = do
    elVar <- freshName
    done'' <- go done' (index + 1) bs'
    js <- binderToJs m elVar done'' binder
    return (JSVariableIntroduction elVar (Just (JSIndexer (JSNumericLiteral (Left index)) (JSVar varName))) : js)

isCons :: Qualified ProperName -> Bool
isCons (Qualified (Just mn) ctor) = mn == ModuleName [ProperName C.prim] && ctor == ProperName "Array"
isCons name = error $ "Unexpected argument in isCons: " ++ show name<|MERGE_RESOLUTION|>--- conflicted
+++ resolved
@@ -98,7 +98,6 @@
   JSComment com <$> nonRecToJS m i (modifyAnn removeComments e)
 nonRecToJS mp ident val = do
   js <- valueToJs mp val
-<<<<<<< HEAD
   return $ JSVariableIntroduction (identToJs ident) (expr js)
   where
     expr (JSFunction orig args sts) = Just (JSFunction (fnName orig (identToJs ident)) args sts)
@@ -108,10 +107,7 @@
         = Just (JSFunction (Just $ templTypes mp ty ++ fnRetStr mp ty ++ ' ' : identToJs ident)
             [fnArgStr mp ty ++ " arg"] (JSBlock [JSReturn $ JSApp (qualifiedToJS mp id fn) [JSVar "arg"]]))
     expr js = Just js
-=======
-  return $ JSVariableIntroduction (identToJs ident) (Just js)
-
->>>>>>> 783802dd
+
 
 -- |
 -- Generate code in the simplified Javascript intermediate representation for a variable based on a
