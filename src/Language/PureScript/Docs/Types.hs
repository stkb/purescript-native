--- conflicted
+++ resolved
@@ -86,11 +86,7 @@
   , declComments   :: Maybe String
   , declSourceSpan :: Maybe P.SourceSpan
   , declChildren   :: [ChildDeclaration]
-<<<<<<< HEAD
-  , declFixity     :: Maybe (P.Fixity, Maybe String)
-=======
   , declFixity     :: Maybe P.Fixity -- TODO: remove in 0.9
->>>>>>> 4f0968cd
   , declInfo       :: DeclarationInfo
   }
   deriving (Show, Eq, Ord)
@@ -364,14 +360,6 @@
               <*> key "fixity" (perhaps asFixity)
               <*> key "info" asDeclarationInfo
 
-<<<<<<< HEAD
-asFixity :: Parse PackageError (P.Fixity, Maybe String)
-asFixity = do
-  fixity <- P.Fixity <$> key "associativity" asAssociativity
-                     <*> key "precedence" asIntegral
-  alias <- keyMay "alias" asString
-  return (fixity, alias)
-=======
 asReExport :: Parse PackageError (P.ModuleName, [Declaration])
 asReExport =
   (,) <$> key "moduleName" fromAesonParser
@@ -389,7 +377,6 @@
 asFixity =
   P.Fixity <$> key "associativity" asAssociativity
            <*> key "precedence" asIntegral
->>>>>>> 4f0968cd
 
 parseAssociativity :: String -> Maybe P.Associativity
 parseAssociativity str = case str of
