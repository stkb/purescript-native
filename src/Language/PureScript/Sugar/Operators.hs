{-# LANGUAGE Rank2Types #-}
{-# LANGUAGE FlexibleContexts #-}
{-# LANGUAGE ScopedTypeVariables #-}
{-# LANGUAGE RecordWildCards #-}
<<<<<<< HEAD
=======
{-# LANGUAGE TupleSections #-}
>>>>>>> 4f0968cd

-- |
-- This module implements the desugaring pass which reapplies binary operators based
-- on their fixity data and removes explicit parentheses.
--
-- The value parser ignores fixity data when parsing binary operator applications, so
-- it is necessary to reorder them here.
--
module Language.PureScript.Sugar.Operators (
  rebracket,
  removeSignedLiterals,
  desugarOperatorSections
) where

import Prelude ()
import Prelude.Compat

import Language.PureScript.Crash
import Language.PureScript.AST
import Language.PureScript.Errors
import Language.PureScript.Names
import Language.PureScript.Externs

import Control.Monad.State
import Control.Monad.Error.Class (MonadError(..))
import Control.Monad.Supply.Class

import Data.Function (on)
import Data.Functor.Identity
import Data.List (groupBy, sortBy)
import Data.Maybe (mapMaybe, fromMaybe)
import qualified Data.Map as M

import qualified Text.Parsec as P
import qualified Text.Parsec.Pos as P
import qualified Text.Parsec.Expr as P

import qualified Language.PureScript.Constants as C

-- |
-- Remove explicit parentheses and reorder binary operator applications
--
rebracket :: (Applicative m, MonadError MultipleErrors m) => [ExternsFile] -> [Module] -> m [Module]
rebracket externs ms = do
  let fixities = concatMap externsFixities externs ++ concatMap collectFixities ms
  ensureNoDuplicates $ map (\(i, pos, _, _) -> (i, pos)) fixities
  let opTable = customOperatorTable $ map (\(i, _, f, _) -> (i, f)) fixities
  ms' <- traverse (rebracketModule opTable) ms
  let aliased = M.fromList (mapMaybe makeLookupEntry fixities)
  return $ renameAliasedOperators aliased `map` ms'

  where

<<<<<<< HEAD
  makeLookupEntry :: (Qualified Ident, SourceSpan, Fixity, Maybe Ident) -> Maybe (Qualified Ident, Qualified Ident)
  makeLookupEntry (qname@(Qualified qual _), _, _, Just alias) = Just (qname, Qualified qual alias)
  makeLookupEntry _ = Nothing
=======
  makeLookupEntry :: (Qualified Ident, SourceSpan, Fixity, Maybe (Qualified Ident)) -> Maybe (Qualified Ident, Qualified Ident)
  makeLookupEntry (qname, _, _, alias) = (qname, ) <$> alias
>>>>>>> 4f0968cd

  renameAliasedOperators :: M.Map (Qualified Ident) (Qualified Ident) -> Module -> Module
  renameAliasedOperators aliased (Module ss coms mn ds exts) = Module ss coms mn (map f' ds) exts
    where
    (f', _, _) = everywhereOnValues id go id
    go (Var name) = Var $ fromMaybe name (name `M.lookup` aliased)
    go other = other

removeSignedLiterals :: Module -> Module
removeSignedLiterals (Module ss coms mn ds exts) = Module ss coms mn (map f' ds) exts
  where
  (f', _, _) = everywhereOnValues id go id

  go (UnaryMinus val) = App (Var (Qualified Nothing (Ident C.negate))) val
  go other = other

rebracketModule :: (Applicative m, MonadError MultipleErrors m) => [[(Qualified Ident, Expr -> Expr -> Expr, Associativity)]] -> Module -> m Module
rebracketModule opTable (Module ss coms mn ds exts) =
  let (f, _, _) = everywhereOnValuesTopDownM return (matchOperators opTable) return
  in Module ss coms mn <$> (map removeParens <$> parU ds f) <*> pure exts

removeParens :: Declaration -> Declaration
removeParens =
  let (f, _, _) = everywhereOnValues id go id
  in f
  where
  go (Parens val) = val
  go val = val

<<<<<<< HEAD
externsFixities :: ExternsFile -> [(Qualified Ident, SourceSpan, Fixity, Maybe Ident)]
externsFixities ExternsFile{..} =
  [ (Qualified (Just efModuleName) (Op op), internalModuleSourceSpan "", Fixity assoc prec, alias)
  | ExternsFixity assoc prec op alias <- efFixities
  ]

collectFixities :: Module -> [(Qualified Ident, SourceSpan, Fixity, Maybe Ident)]
collectFixities (Module _ _ moduleName ds _) = concatMap collect ds
  where
  collect :: Declaration -> [(Qualified Ident, SourceSpan, Fixity, Maybe Ident)]
=======
externsFixities :: ExternsFile -> [(Qualified Ident, SourceSpan, Fixity, Maybe (Qualified Ident))]
externsFixities ExternsFile{..} =
   [ (Qualified (Just efModuleName) (Op op), internalModuleSourceSpan "", Fixity assoc prec, alias)
   | ExternsFixity assoc prec op alias <- efFixities
   ]

collectFixities :: Module -> [(Qualified Ident, SourceSpan, Fixity, Maybe (Qualified Ident))]
collectFixities (Module _ _ moduleName ds _) = concatMap collect ds
  where
  collect :: Declaration -> [(Qualified Ident, SourceSpan, Fixity, Maybe (Qualified Ident))]
>>>>>>> 4f0968cd
  collect (PositionedDeclaration pos _ (FixityDeclaration fixity name alias)) =
    [(Qualified (Just moduleName) (Op name), pos, fixity, alias)]
  collect FixityDeclaration{} = internalError "Fixity without srcpos info"
  collect _ = []

ensureNoDuplicates :: (MonadError MultipleErrors m) => [(Qualified Ident, SourceSpan)] -> m ()
ensureNoDuplicates m = go $ sortBy (compare `on` fst) m
  where
  go [] = return ()
  go [_] = return ()
  go ((x@(Qualified (Just mn) name), _) : (y, pos) : _) | x == y =
    rethrow (addHint (ErrorInModule mn)) $
      rethrowWithPosition pos $
        throwError . errorMessage $ MultipleFixities name
  go (_ : rest) = go rest

customOperatorTable :: [(Qualified Ident, Fixity)] -> [[(Qualified Ident, Expr -> Expr -> Expr, Associativity)]]
customOperatorTable fixities =
  let
    applyUserOp ident t1 = App (App (Var ident) t1)
    userOps = map (\(name, Fixity a p) -> (name, applyUserOp name, p, a)) fixities
    sorted = sortBy (flip compare `on` (\(_, _, p, _) -> p)) userOps
    groups = groupBy ((==) `on` (\(_, _, p, _) -> p)) sorted
  in
    map (map (\(name, f, _, a) -> (name, f, a))) groups

type Chain = [Either Expr Expr]

matchOperators :: forall m. (MonadError MultipleErrors m) => [[(Qualified Ident, Expr -> Expr -> Expr, Associativity)]] -> Expr -> m Expr
matchOperators ops = parseChains
  where
  parseChains :: Expr -> m Expr
  parseChains b@BinaryNoParens{} = bracketChain (extendChain b)
  parseChains other = return other
  extendChain :: Expr -> Chain
  extendChain (BinaryNoParens op l r) = Left l : Right op : extendChain r
  extendChain other = [Left other]
  bracketChain :: Chain -> m Expr
  bracketChain = either (\_ -> internalError "matchOperators: cannot reorder operators") return . P.parse (P.buildExpressionParser opTable parseValue <* P.eof) "operator expression"
  opTable = [P.Infix (P.try (parseTicks >>= \op -> return (\t1 t2 -> App (App op t1) t2))) P.AssocLeft]
            : map (map (\(name, f, a) -> P.Infix (P.try (matchOp name) >> return f) (toAssoc a))) ops
            ++ [[ P.Infix (P.try (parseOp >>= \ident -> return (\t1 t2 -> App (App (Var ident) t1) t2))) P.AssocLeft ]]

toAssoc :: Associativity -> P.Assoc
toAssoc Infixl = P.AssocLeft
toAssoc Infixr = P.AssocRight
toAssoc Infix  = P.AssocNone

token :: (P.Stream s Identity t) => (t -> Maybe a) -> P.Parsec s u a
token = P.token (const "") (const (P.initialPos ""))

parseValue :: P.Parsec Chain () Expr
parseValue = token (either Just (const Nothing)) P.<?> "expression"

parseOp :: P.Parsec Chain () (Qualified Ident)
parseOp = token (either (const Nothing) fromOp) P.<?> "operator"
  where
  fromOp (Var q@(Qualified _ (Op _))) = Just q
  fromOp _ = Nothing

parseTicks :: P.Parsec Chain () Expr
parseTicks = token (either (const Nothing) fromOther) P.<?> "infix function"
  where
  fromOther (Var (Qualified _ (Op _))) = Nothing
  fromOther v = Just v

matchOp :: Qualified Ident -> P.Parsec Chain () ()
matchOp op = do
  ident <- parseOp
  guard $ ident == op

desugarOperatorSections :: forall m. (Applicative m, MonadSupply m, MonadError MultipleErrors m) => Module -> m Module
desugarOperatorSections (Module ss coms mn ds exts) = Module ss coms mn <$> traverse goDecl ds <*> pure exts
  where

  goDecl :: Declaration -> m Declaration
  (goDecl, _, _) = everywhereOnValuesM return goExpr return

  goExpr :: Expr -> m Expr
  goExpr (OperatorSection op (Left val)) = return $ App op val
  goExpr (OperatorSection op (Right val)) = do
    arg <- freshIdent'
    return $ Abs (Left arg) $ App (App op (Var (Qualified Nothing arg))) val
  goExpr other = return other<|MERGE_RESOLUTION|>--- conflicted
+++ resolved
@@ -2,10 +2,7 @@
 {-# LANGUAGE FlexibleContexts #-}
 {-# LANGUAGE ScopedTypeVariables #-}
 {-# LANGUAGE RecordWildCards #-}
-<<<<<<< HEAD
-=======
 {-# LANGUAGE TupleSections #-}
->>>>>>> 4f0968cd
 
 -- |
 -- This module implements the desugaring pass which reapplies binary operators based
@@ -59,14 +56,8 @@
 
   where
 
-<<<<<<< HEAD
-  makeLookupEntry :: (Qualified Ident, SourceSpan, Fixity, Maybe Ident) -> Maybe (Qualified Ident, Qualified Ident)
-  makeLookupEntry (qname@(Qualified qual _), _, _, Just alias) = Just (qname, Qualified qual alias)
-  makeLookupEntry _ = Nothing
-=======
   makeLookupEntry :: (Qualified Ident, SourceSpan, Fixity, Maybe (Qualified Ident)) -> Maybe (Qualified Ident, Qualified Ident)
   makeLookupEntry (qname, _, _, alias) = (qname, ) <$> alias
->>>>>>> 4f0968cd
 
   renameAliasedOperators :: M.Map (Qualified Ident) (Qualified Ident) -> Module -> Module
   renameAliasedOperators aliased (Module ss coms mn ds exts) = Module ss coms mn (map f' ds) exts
@@ -96,18 +87,6 @@
   go (Parens val) = val
   go val = val
 
-<<<<<<< HEAD
-externsFixities :: ExternsFile -> [(Qualified Ident, SourceSpan, Fixity, Maybe Ident)]
-externsFixities ExternsFile{..} =
-  [ (Qualified (Just efModuleName) (Op op), internalModuleSourceSpan "", Fixity assoc prec, alias)
-  | ExternsFixity assoc prec op alias <- efFixities
-  ]
-
-collectFixities :: Module -> [(Qualified Ident, SourceSpan, Fixity, Maybe Ident)]
-collectFixities (Module _ _ moduleName ds _) = concatMap collect ds
-  where
-  collect :: Declaration -> [(Qualified Ident, SourceSpan, Fixity, Maybe Ident)]
-=======
 externsFixities :: ExternsFile -> [(Qualified Ident, SourceSpan, Fixity, Maybe (Qualified Ident))]
 externsFixities ExternsFile{..} =
    [ (Qualified (Just efModuleName) (Op op), internalModuleSourceSpan "", Fixity assoc prec, alias)
@@ -118,7 +97,6 @@
 collectFixities (Module _ _ moduleName ds _) = concatMap collect ds
   where
   collect :: Declaration -> [(Qualified Ident, SourceSpan, Fixity, Maybe (Qualified Ident))]
->>>>>>> 4f0968cd
   collect (PositionedDeclaration pos _ (FixityDeclaration fixity name alias)) =
     [(Qualified (Just moduleName) (Op name), pos, fixity, alias)]
   collect FixityDeclaration{} = internalError "Fixity without srcpos info"
