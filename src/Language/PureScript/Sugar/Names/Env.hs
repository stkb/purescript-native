{-# LANGUAGE FlexibleContexts #-}
{-# LANGUAGE ScopedTypeVariables #-}

module Language.PureScript.Sugar.Names.Env
  ( Imports(..)
  , nullImports
  , Exports(..)
  , nullExports
  , Env
  , primEnv
  , envModuleSourceSpan
  , envModuleImports
  , envModuleExports
  , exportType
  , exportTypeClass
  , exportValue
  , getExports
  , checkImportConflicts
  ) where

import Data.Function (on)
import Data.List (groupBy, sortBy, nub)
import Data.Maybe (fromJust)
import qualified Data.Map as M
import qualified Data.Set as S

import Control.Monad
import Control.Monad.Error.Class (MonadError(..))

import Language.PureScript.AST
import Language.PureScript.Crash
import Language.PureScript.Names
import Language.PureScript.Environment
import Language.PureScript.Errors

-- |
-- The imported declarations for a module, including the module's own members.
--
data Imports = Imports
  {
  -- |
  -- Local names for types within a module mapped to to their qualified names
  --
<<<<<<< HEAD
    importedTypes :: M.Map (Qualified ProperName) [(Qualified ProperName, ModuleName)]
  -- |
  -- Local names for data constructors within a module mapped to to their qualified names
  --
  , importedDataConstructors :: M.Map (Qualified ProperName) [(Qualified ProperName, ModuleName)]
  -- |
  -- Local names for classes within a module mapped to to their qualified names
  --
  , importedTypeClasses :: M.Map (Qualified ProperName) [(Qualified ProperName, ModuleName)]
=======
    importedTypes :: M.Map (Qualified (ProperName 'TypeName)) [(Qualified (ProperName 'TypeName), ModuleName)]
  -- |
  -- Local names for data constructors within a module mapped to to their qualified names
  --
  , importedDataConstructors :: M.Map (Qualified (ProperName 'ConstructorName)) [(Qualified (ProperName 'ConstructorName), ModuleName)]
  -- |
  -- Local names for classes within a module mapped to to their qualified names
  --
  , importedTypeClasses :: M.Map (Qualified (ProperName 'ClassName)) [(Qualified (ProperName 'ClassName), ModuleName)]
>>>>>>> 4f0968cd
  -- |
  -- Local names for values within a module mapped to to their qualified names
  --
  , importedValues :: M.Map (Qualified Ident) [(Qualified Ident, ModuleName)]
  -- |
  -- The modules that have been imported into the current scope.
  --
  , importedModules :: S.Set ModuleName
  -- |
  -- The names of "virtual" modules that come into existence when "import as"
  -- is used.
  --
  , importedVirtualModules :: S.Set ModuleName
  } deriving (Show, Read)

-- |
-- An empty 'Imports' value.
--
nullImports :: Imports
nullImports = Imports M.empty M.empty M.empty M.empty S.empty S.empty

-- |
-- The exported declarations from a module.
--
data Exports = Exports
  {
  -- |
  -- The types exported from each module along with the module they originally
  -- came from.
  --
    exportedTypes :: [((ProperName 'TypeName, [ProperName 'ConstructorName]), ModuleName)]
  -- |
  -- The classes exported from each module along with the module they originally
  -- came from.
  --
  , exportedTypeClasses :: [(ProperName 'ClassName, ModuleName)]
  -- |
  -- The values exported from each module along with the module they originally
  -- came from.
  --
  , exportedValues :: [(Ident, ModuleName)]
  } deriving (Show, Read)

-- |
-- An empty 'Exports' value.
--
nullExports :: Exports
nullExports = Exports [] [] []

-- |
-- The imports and exports for a collection of modules. The 'SourceSpan' is used
-- to store the source location of the module with a given name, used to provide
-- useful information when there is a duplicate module definition.
--
type Env = M.Map ModuleName (SourceSpan, Imports, Exports)

-- |
-- Extracts the 'SourceSpan' from an 'Env' value.
--
envModuleSourceSpan :: (SourceSpan, a, b) -> SourceSpan
envModuleSourceSpan (ss, _, _) = ss

-- |
-- Extracts the 'Imports' from an 'Env' value.
--
envModuleImports :: (a, Imports, b) -> Imports
envModuleImports (_, imps, _) = imps

-- |
-- Extracts the 'Exports' from an 'Env' value.
--
envModuleExports :: (a, b, Exports) -> Exports
envModuleExports (_, _, exps) = exps

-- |
-- The exported types from the @Prim@ module
--
primExports :: Exports
primExports = Exports (mkTypeEntry `map` M.keys primTypes) (mkClassEntry `map` M.keys primClasses) []
  where
  mkTypeEntry (Qualified mn name) = ((name, []), fromJust mn)
  mkClassEntry (Qualified mn name) = (name, fromJust mn)

-- | Environment which only contains the Prim module.
primEnv :: Env
primEnv = M.singleton
  (ModuleName [ProperName "Prim"])
  (internalModuleSourceSpan "<Prim>", nullImports, primExports)

-- |
-- Safely adds a type and its data constructors to some exports, returning an
-- error if a conflict occurs.
--
exportType :: (MonadError MultipleErrors m) => Exports -> ProperName 'TypeName -> [ProperName 'ConstructorName] -> ModuleName -> m Exports
exportType exps name dctors mn = do
  let exTypes' = exportedTypes exps
  let exTypes = filter ((/= mn) . snd) exTypes'
  let exDctors = (snd . fst) `concatMap` exTypes
  let exClasses = exportedTypeClasses exps
<<<<<<< HEAD

  when (any ((== name) . fst . fst) exTypes) $ throwConflictError ConflictingTypeDecls name
  when (any ((== name) . fst) exClasses) $ throwConflictError TypeConflictsWithClass name
  forM_ dctors $ \dctor -> do
    when (dctor `elem` exDctors) $ throwConflictError ConflictingCtorDecls dctor
    when (any ((== dctor) . fst) exClasses) $ throwConflictError CtorConflictsWithClass dctor
=======
  when (any ((== name) . fst . fst) exTypes) $ throwConflictError ConflictingTypeDecls name
  when (any ((== coerceProperName name) . fst) exClasses) $ throwConflictError TypeConflictsWithClass name
  forM_ dctors $ \dctor -> do
    when (dctor `elem` exDctors) $ throwConflictError ConflictingCtorDecls dctor
    when (any ((== coerceProperName dctor) . fst) exClasses) $ throwConflictError CtorConflictsWithClass dctor
>>>>>>> 4f0968cd
  return $ exps { exportedTypes = nub $ ((name, dctors), mn) : exTypes' }

-- |
-- Safely adds a class to some exports, returning an error if a conflict occurs.
--
exportTypeClass :: (MonadError MultipleErrors m) => Exports -> ProperName 'ClassName -> ModuleName -> m Exports
exportTypeClass exps name mn = do
  let exTypes = exportedTypes exps
  let exDctors = (snd . fst) `concatMap` exTypes
<<<<<<< HEAD
  when (any ((== name) . fst . fst) exTypes) $ throwConflictError ClassConflictsWithType name
  when (name `elem` exDctors) $ throwConflictError ClassConflictsWithCtor name
=======
  when (any ((== coerceProperName name) . fst . fst) exTypes) $ throwConflictError ClassConflictsWithType name
  when (coerceProperName name `elem` exDctors) $ throwConflictError ClassConflictsWithCtor name
>>>>>>> 4f0968cd
  classes <- addExport DuplicateClassExport name mn (exportedTypeClasses exps)
  return $ exps { exportedTypeClasses = classes }

-- |
-- Safely adds a value to some exports, returning an error if a conflict occurs.
--
exportValue :: (MonadError MultipleErrors m) => Exports -> Ident -> ModuleName -> m Exports
exportValue exps name mn = do
  values <- addExport DuplicateValueExport name mn (exportedValues exps)
  return $ exps { exportedValues = values }

-- |
-- Adds an entry to a list of exports unless it is already present, in which case an error is
-- returned.
--
addExport :: (MonadError MultipleErrors m, Eq a) => (a -> SimpleErrorMessage) -> a -> ModuleName -> [(a, ModuleName)] -> m [(a, ModuleName)]
addExport what name mn exports =
  if any (\(name', mn') -> name == name' && mn /= mn') exports
  then throwConflictError what name
  else return $ nub $ (name, mn) : exports

-- |
-- Raises an error for when there is more than one definition for something.
--
throwConflictError :: (MonadError MultipleErrors m) => (a -> SimpleErrorMessage) -> a -> m b
throwConflictError conflict = throwError . errorMessage . conflict

-- Gets the exports for a module, or an error message if the module doesn't exist
getExports :: (MonadError MultipleErrors m) => Env -> ModuleName -> m Exports
getExports env mn = maybe (throwError . errorMessage $ UnknownModule mn) (return . envModuleExports) $ M.lookup mn env

-- |
-- When reading a value from the imports, check that there are no conflicts in
-- scope.
--
checkImportConflicts
  :: forall m a
   . (MonadError MultipleErrors m, Ord a)
  => (a -> String)
  -> [(Qualified a, ModuleName)]
  -> m ()
checkImportConflicts render xs =
  let byOrig = groupBy ((==) `on` snd) . sortBy (compare `on` snd) $ xs
  in
    if length byOrig > 1
    then throwError . errorMessage $ ScopeConflict (render' (fst . head $ xs)) (map (getQual . fst . head) byOrig)
    else return ()
  where
  getQual :: Qualified a -> ModuleName
  getQual (Qualified (Just mn) _) = mn
  getQual _ = internalError "unexpected unqualified name in checkImportConflicts"
  render' :: Qualified a -> String
  render' (Qualified _ a) = render a<|MERGE_RESOLUTION|>--- conflicted
+++ resolved
@@ -41,27 +41,15 @@
   -- |
   -- Local names for types within a module mapped to to their qualified names
   --
-<<<<<<< HEAD
-    importedTypes :: M.Map (Qualified ProperName) [(Qualified ProperName, ModuleName)]
+    importedTypes :: M.Map (Qualified (ProperName 'TypeName)) [(Qualified (ProperName 'TypeName), ModuleName)]
   -- |
   -- Local names for data constructors within a module mapped to to their qualified names
   --
-  , importedDataConstructors :: M.Map (Qualified ProperName) [(Qualified ProperName, ModuleName)]
+  , importedDataConstructors :: M.Map (Qualified (ProperName 'ConstructorName)) [(Qualified (ProperName 'ConstructorName), ModuleName)]
   -- |
   -- Local names for classes within a module mapped to to their qualified names
   --
-  , importedTypeClasses :: M.Map (Qualified ProperName) [(Qualified ProperName, ModuleName)]
-=======
-    importedTypes :: M.Map (Qualified (ProperName 'TypeName)) [(Qualified (ProperName 'TypeName), ModuleName)]
-  -- |
-  -- Local names for data constructors within a module mapped to to their qualified names
-  --
-  , importedDataConstructors :: M.Map (Qualified (ProperName 'ConstructorName)) [(Qualified (ProperName 'ConstructorName), ModuleName)]
-  -- |
-  -- Local names for classes within a module mapped to to their qualified names
-  --
   , importedTypeClasses :: M.Map (Qualified (ProperName 'ClassName)) [(Qualified (ProperName 'ClassName), ModuleName)]
->>>>>>> 4f0968cd
   -- |
   -- Local names for values within a module mapped to to their qualified names
   --
@@ -161,20 +149,11 @@
   let exTypes = filter ((/= mn) . snd) exTypes'
   let exDctors = (snd . fst) `concatMap` exTypes
   let exClasses = exportedTypeClasses exps
-<<<<<<< HEAD
-
-  when (any ((== name) . fst . fst) exTypes) $ throwConflictError ConflictingTypeDecls name
-  when (any ((== name) . fst) exClasses) $ throwConflictError TypeConflictsWithClass name
-  forM_ dctors $ \dctor -> do
-    when (dctor `elem` exDctors) $ throwConflictError ConflictingCtorDecls dctor
-    when (any ((== dctor) . fst) exClasses) $ throwConflictError CtorConflictsWithClass dctor
-=======
   when (any ((== name) . fst . fst) exTypes) $ throwConflictError ConflictingTypeDecls name
   when (any ((== coerceProperName name) . fst) exClasses) $ throwConflictError TypeConflictsWithClass name
   forM_ dctors $ \dctor -> do
     when (dctor `elem` exDctors) $ throwConflictError ConflictingCtorDecls dctor
     when (any ((== coerceProperName dctor) . fst) exClasses) $ throwConflictError CtorConflictsWithClass dctor
->>>>>>> 4f0968cd
   return $ exps { exportedTypes = nub $ ((name, dctors), mn) : exTypes' }
 
 -- |
@@ -184,13 +163,8 @@
 exportTypeClass exps name mn = do
   let exTypes = exportedTypes exps
   let exDctors = (snd . fst) `concatMap` exTypes
-<<<<<<< HEAD
-  when (any ((== name) . fst . fst) exTypes) $ throwConflictError ClassConflictsWithType name
-  when (name `elem` exDctors) $ throwConflictError ClassConflictsWithCtor name
-=======
   when (any ((== coerceProperName name) . fst . fst) exTypes) $ throwConflictError ClassConflictsWithType name
   when (coerceProperName name `elem` exDctors) $ throwConflictError ClassConflictsWithCtor name
->>>>>>> 4f0968cd
   classes <- addExport DuplicateClassExport name mn (exportedTypeClasses exps)
   return $ exps { exportedTypeClasses = classes }
 
