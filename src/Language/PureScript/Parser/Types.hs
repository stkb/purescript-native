--- conflicted
+++ resolved
@@ -36,11 +36,7 @@
 parseTypeConstructor = TypeConstructor <$> parseQualified properName
 
 parseForAll :: TokenParser Type
-<<<<<<< HEAD
-parseForAll = mkForAll <$> (reserved "forall" *> P.many1 (indented *> identifier) <* indented <* dot)
-=======
 parseForAll = mkForAll <$> ((reserved "forall" <|> reserved "∀") *> P.many1 (indented *> identifier) <* indented <* dot)
->>>>>>> 4f0968cd
                        <*> parseType
 
 -- |
